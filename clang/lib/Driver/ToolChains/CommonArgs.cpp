//===--- CommonArgs.cpp - Args handling for multiple toolchains -*- C++ -*-===//
//
// Part of the LLVM Project, under the Apache License v2.0 with LLVM Exceptions.
// See https://llvm.org/LICENSE.txt for license information.
// SPDX-License-Identifier: Apache-2.0 WITH LLVM-exception
//
//===----------------------------------------------------------------------===//


#include "CommonArgs.h"
#include "Arch/AArch64.h"
#include "Arch/ARM.h"
#include "Arch/M68k.h"
#include "Arch/Mips.h"
#include "Arch/MOS.h"
#include "Arch/PPC.h"
#include "Arch/SystemZ.h"
#include "Arch/VE.h"
#include "Arch/X86.h"
#include "HIP.h"
#include "Hexagon.h"
#include "clang/Basic/CharInfo.h"
#include "clang/Basic/LangOptions.h"
#include "clang/Basic/ObjCRuntime.h"
#include "clang/Basic/Version.h"
#include "clang/Config/config.h"
#include "clang/Driver/Action.h"
#include "clang/Driver/Compilation.h"
#include "clang/Driver/Driver.h"
#include "clang/Driver/DriverDiagnostic.h"
#include "clang/Driver/InputInfo.h"
#include "clang/Driver/Job.h"
#include "clang/Driver/Options.h"
#include "clang/Driver/SanitizerArgs.h"
#include "clang/Driver/ToolChain.h"
#include "clang/Driver/Util.h"
#include "clang/Driver/XRayArgs.h"
#include "llvm/ADT/STLExtras.h"
#include "llvm/ADT/SmallSet.h"
#include "llvm/ADT/SmallString.h"
#include "llvm/ADT/StringExtras.h"
#include "llvm/ADT/StringSwitch.h"
#include "llvm/ADT/Twine.h"
#include "llvm/Config/llvm-config.h"
#include "llvm/Option/Arg.h"
#include "llvm/Option/ArgList.h"
#include "llvm/Option/Option.h"
#include "llvm/Support/CodeGen.h"
#include "llvm/Support/Compression.h"
#include "llvm/Support/Debug.h"
#include "llvm/Support/ErrorHandling.h"
#include "llvm/Support/FileSystem.h"
#include "llvm/Support/Host.h"
#include "llvm/Support/Path.h"
#include "llvm/Support/Process.h"
#include "llvm/Support/Program.h"
#include "llvm/Support/ScopedPrinter.h"
#include "llvm/Support/TargetParser.h"
#include "llvm/Support/Threading.h"
#include "llvm/Support/VirtualFileSystem.h"
#include "llvm/Support/YAMLParser.h"

using namespace clang::driver;
using namespace clang::driver::tools;
using namespace clang;
using namespace llvm::opt;

static void renderRpassOptions(const ArgList &Args, ArgStringList &CmdArgs) {
  if (const Arg *A = Args.getLastArg(options::OPT_Rpass_EQ))
    CmdArgs.push_back(Args.MakeArgString(Twine("--plugin-opt=-pass-remarks=") +
                                         A->getValue()));

  if (const Arg *A = Args.getLastArg(options::OPT_Rpass_missed_EQ))
    CmdArgs.push_back(Args.MakeArgString(
        Twine("--plugin-opt=-pass-remarks-missed=") + A->getValue()));

  if (const Arg *A = Args.getLastArg(options::OPT_Rpass_analysis_EQ))
    CmdArgs.push_back(Args.MakeArgString(
        Twine("--plugin-opt=-pass-remarks-analysis=") + A->getValue()));
}

static void renderRemarksOptions(const ArgList &Args, ArgStringList &CmdArgs,
                                 const llvm::Triple &Triple,
                                 const InputInfo &Input,
                                 const InputInfo &Output) {
  StringRef Format = "yaml";
  if (const Arg *A = Args.getLastArg(options::OPT_fsave_optimization_record_EQ))
    Format = A->getValue();

  SmallString<128> F;
  const Arg *A = Args.getLastArg(options::OPT_foptimization_record_file_EQ);
  if (A)
    F = A->getValue();
  else if (Output.isFilename())
    F = Output.getFilename();

  assert(!F.empty() && "Cannot determine remarks output name.");
  // Append "opt.ld.<format>" to the end of the file name.
  CmdArgs.push_back(
      Args.MakeArgString(Twine("--plugin-opt=opt-remarks-filename=") + F +
                         Twine(".opt.ld.") + Format));

  if (const Arg *A =
          Args.getLastArg(options::OPT_foptimization_record_passes_EQ))
    CmdArgs.push_back(Args.MakeArgString(
        Twine("--plugin-opt=opt-remarks-passes=") + A->getValue()));

  CmdArgs.push_back(Args.MakeArgString(
      Twine("--plugin-opt=opt-remarks-format=") + Format.data()));
}

static void renderRemarksHotnessOptions(const ArgList &Args,
                                        ArgStringList &CmdArgs) {
  if (Args.hasFlag(options::OPT_fdiagnostics_show_hotness,
                   options::OPT_fno_diagnostics_show_hotness, false))
    CmdArgs.push_back("--plugin-opt=opt-remarks-with-hotness");

  if (const Arg *A =
          Args.getLastArg(options::OPT_fdiagnostics_hotness_threshold_EQ))
    CmdArgs.push_back(Args.MakeArgString(
        Twine("--plugin-opt=opt-remarks-hotness-threshold=") + A->getValue()));
}

void tools::addPathIfExists(const Driver &D, const Twine &Path,
                            ToolChain::path_list &Paths) {
  if (D.getVFS().exists(Path))
    Paths.push_back(Path.str());
}

void tools::handleTargetFeaturesGroup(const ArgList &Args,
                                      std::vector<StringRef> &Features,
                                      OptSpecifier Group) {
  for (const Arg *A : Args.filtered(Group)) {
    StringRef Name = A->getOption().getName();
    A->claim();

    // Skip over "-m".
    assert(Name.startswith("m") && "Invalid feature name.");
    Name = Name.substr(1);

    bool IsNegative = Name.startswith("no-");
    if (IsNegative)
      Name = Name.substr(3);
    Features.push_back(Args.MakeArgString((IsNegative ? "-" : "+") + Name));
  }
}

std::vector<StringRef>
tools::unifyTargetFeatures(const std::vector<StringRef> &Features) {
  std::vector<StringRef> UnifiedFeatures;
  // Find the last of each feature.
  llvm::StringMap<unsigned> LastOpt;
  for (unsigned I = 0, N = Features.size(); I < N; ++I) {
    StringRef Name = Features[I];
    assert(Name[0] == '-' || Name[0] == '+');
    LastOpt[Name.drop_front(1)] = I;
  }

  for (unsigned I = 0, N = Features.size(); I < N; ++I) {
    // If this feature was overridden, ignore it.
    StringRef Name = Features[I];
    llvm::StringMap<unsigned>::iterator LastI = LastOpt.find(Name.drop_front(1));
    assert(LastI != LastOpt.end());
    unsigned Last = LastI->second;
    if (Last != I)
      continue;

    UnifiedFeatures.push_back(Name);
  }
  return UnifiedFeatures;
}

void tools::addDirectoryList(const ArgList &Args, ArgStringList &CmdArgs,
                             const char *ArgName, const char *EnvVar) {
  const char *DirList = ::getenv(EnvVar);
  bool CombinedArg = false;

  if (!DirList)
    return; // Nothing to do.

  StringRef Name(ArgName);
  if (Name.equals("-I") || Name.equals("-L") || Name.empty())
    CombinedArg = true;

  StringRef Dirs(DirList);
  if (Dirs.empty()) // Empty string should not add '.'.
    return;

  StringRef::size_type Delim;
  while ((Delim = Dirs.find(llvm::sys::EnvPathSeparator)) != StringRef::npos) {
    if (Delim == 0) { // Leading colon.
      if (CombinedArg) {
        CmdArgs.push_back(Args.MakeArgString(std::string(ArgName) + "."));
      } else {
        CmdArgs.push_back(ArgName);
        CmdArgs.push_back(".");
      }
    } else {
      if (CombinedArg) {
        CmdArgs.push_back(
            Args.MakeArgString(std::string(ArgName) + Dirs.substr(0, Delim)));
      } else {
        CmdArgs.push_back(ArgName);
        CmdArgs.push_back(Args.MakeArgString(Dirs.substr(0, Delim)));
      }
    }
    Dirs = Dirs.substr(Delim + 1);
  }

  if (Dirs.empty()) { // Trailing colon.
    if (CombinedArg) {
      CmdArgs.push_back(Args.MakeArgString(std::string(ArgName) + "."));
    } else {
      CmdArgs.push_back(ArgName);
      CmdArgs.push_back(".");
    }
  } else { // Add the last path.
    if (CombinedArg) {
      CmdArgs.push_back(Args.MakeArgString(std::string(ArgName) + Dirs));
    } else {
      CmdArgs.push_back(ArgName);
      CmdArgs.push_back(Args.MakeArgString(Dirs));
    }
  }
}

void tools::AddLinkerInputs(const ToolChain &TC, const InputInfoList &Inputs,
                            const ArgList &Args, ArgStringList &CmdArgs,
                            const JobAction &JA) {
  const Driver &D = TC.getDriver();

  // Add extra linker input arguments which are not treated as inputs
  // (constructed via -Xarch_).
  Args.AddAllArgValues(CmdArgs, options::OPT_Zlinker_input);

  // LIBRARY_PATH are included before user inputs and only supported on native
  // toolchains.
  if (!TC.isCrossCompiling())
    addDirectoryList(Args, CmdArgs, "-L", "LIBRARY_PATH");

  for (const auto &II : Inputs) {
    // If the current tool chain refers to an OpenMP offloading host, we
    // should ignore inputs that refer to OpenMP offloading devices -
    // they will be embedded according to a proper linker script.
    if (auto *IA = II.getAction())
      if ((JA.isHostOffloading(Action::OFK_OpenMP) &&
           IA->isDeviceOffloading(Action::OFK_OpenMP)))
        continue;

    if (!TC.HasNativeLLVMSupport() && types::isLLVMIR(II.getType()))
      // Don't try to pass LLVM inputs unless we have native support.
      D.Diag(diag::err_drv_no_linker_llvm_support) << TC.getTripleString();

    // Add filenames immediately.
    if (II.isFilename()) {
      CmdArgs.push_back(II.getFilename());
      continue;
    }

    // Otherwise, this is a linker input argument.
    const Arg &A = II.getInputArg();

    // Handle reserved library options.
    if (A.getOption().matches(options::OPT_Z_reserved_lib_stdcxx))
      TC.AddCXXStdlibLibArgs(Args, CmdArgs);
    else if (A.getOption().matches(options::OPT_Z_reserved_lib_cckext))
      TC.AddCCKextLibArgs(Args, CmdArgs);
    else if (A.getOption().matches(options::OPT_z)) {
      // Pass -z prefix for gcc linker compatibility.
      A.claim();
      A.render(Args, CmdArgs);
    } else if (A.getOption().matches(options::OPT_b)) {
      const llvm::Triple &T = TC.getTriple();
      if (!T.isOSAIX()) {
        TC.getDriver().Diag(diag::err_drv_unsupported_opt_for_target)
            << A.getSpelling() << T.str();
      }
      // Pass -b prefix for AIX linker.
      A.claim();
      A.render(Args, CmdArgs);
    } else {
      A.renderAsInput(Args, CmdArgs);
    }
  }
}

void tools::addLinkerCompressDebugSectionsOption(
    const ToolChain &TC, const llvm::opt::ArgList &Args,
    llvm::opt::ArgStringList &CmdArgs) {
  // GNU ld supports --compress-debug-sections=none|zlib|zlib-gnu|zlib-gabi
  // whereas zlib is an alias to zlib-gabi. Therefore -gz=none|zlib|zlib-gnu
  // are translated to --compress-debug-sections=none|zlib|zlib-gnu.
  // -gz is not translated since ld --compress-debug-sections option requires an
  // argument.
  if (const Arg *A = Args.getLastArg(options::OPT_gz_EQ)) {
    StringRef V = A->getValue();
    if (V == "none" || V == "zlib" || V == "zlib-gnu")
      CmdArgs.push_back(Args.MakeArgString("--compress-debug-sections=" + V));
    else
      TC.getDriver().Diag(diag::err_drv_unsupported_option_argument)
          << A->getOption().getName() << V;
  }
}

void tools::AddTargetFeature(const ArgList &Args,
                             std::vector<StringRef> &Features,
                             OptSpecifier OnOpt, OptSpecifier OffOpt,
                             StringRef FeatureName) {
  if (Arg *A = Args.getLastArg(OnOpt, OffOpt)) {
    if (A->getOption().matches(OnOpt))
      Features.push_back(Args.MakeArgString("+" + FeatureName));
    else
      Features.push_back(Args.MakeArgString("-" + FeatureName));
  }
}

/// Get the (LLVM) name of the AMDGPU gpu we are targeting.
static std::string getAMDGPUTargetGPU(const llvm::Triple &T,
                                      const ArgList &Args) {
  if (Arg *A = Args.getLastArg(options::OPT_mcpu_EQ)) {
    auto GPUName = getProcessorFromTargetID(T, A->getValue());
    return llvm::StringSwitch<std::string>(GPUName)
        .Cases("rv630", "rv635", "r600")
        .Cases("rv610", "rv620", "rs780", "rs880")
        .Case("rv740", "rv770")
        .Case("palm", "cedar")
        .Cases("sumo", "sumo2", "sumo")
        .Case("hemlock", "cypress")
        .Case("aruba", "cayman")
        .Default(GPUName.str());
  }
  return "";
}

static std::string getLanaiTargetCPU(const ArgList &Args) {
  if (Arg *A = Args.getLastArg(options::OPT_mcpu_EQ)) {
    return A->getValue();
  }
  return "";
}

/// Get the (LLVM) name of the WebAssembly cpu we are targeting.
static StringRef getWebAssemblyTargetCPU(const ArgList &Args) {
  // If we have -mcpu=, use that.
  if (Arg *A = Args.getLastArg(options::OPT_mcpu_EQ)) {
    StringRef CPU = A->getValue();

#ifdef __wasm__
    // Handle "native" by examining the host. "native" isn't meaningful when
    // cross compiling, so only support this when the host is also WebAssembly.
    if (CPU == "native")
      return llvm::sys::getHostCPUName();
#endif

    return CPU;
  }

  return "generic";
}

std::string tools::getCPUName(const Driver &D, const ArgList &Args,
                              const llvm::Triple &T, bool FromAs) {
  Arg *A;

  switch (T.getArch()) {
  default:
    return "";

  case llvm::Triple::aarch64:
  case llvm::Triple::aarch64_32:
  case llvm::Triple::aarch64_be:
    return aarch64::getAArch64TargetCPU(Args, T, A);

  case llvm::Triple::arm:
  case llvm::Triple::armeb:
  case llvm::Triple::thumb:
  case llvm::Triple::thumbeb: {
    StringRef MArch, MCPU;
    arm::getARMArchCPUFromArgs(Args, MArch, MCPU, FromAs);
    return arm::getARMTargetCPU(MCPU, MArch, T);
  }

  case llvm::Triple::avr:
    if (const Arg *A = Args.getLastArg(options::OPT_mmcu_EQ))
      return A->getValue();
    return "";

  case llvm::Triple::m68k:
    return m68k::getM68kTargetCPU(Args);

  case llvm::Triple::mips:
  case llvm::Triple::mipsel:
  case llvm::Triple::mips64:
  case llvm::Triple::mips64el: {
    StringRef CPUName;
    StringRef ABIName;
    mips::getMipsCPUAndABI(Args, T, CPUName, ABIName);
    return std::string(CPUName);
  }

  case llvm::Triple::mos:
    return mos::getMOSTargetCPU(Args);

  case llvm::Triple::nvptx:
  case llvm::Triple::nvptx64:
    if (const Arg *A = Args.getLastArg(options::OPT_march_EQ))
      return A->getValue();
    return "";

  case llvm::Triple::ppc:
  case llvm::Triple::ppcle:
  case llvm::Triple::ppc64:
  case llvm::Triple::ppc64le: {
    std::string TargetCPUName = ppc::getPPCTargetCPU(Args);
    // LLVM may default to generating code for the native CPU,
    // but, like gcc, we default to a more generic option for
    // each architecture. (except on AIX)
    if (!TargetCPUName.empty())
      return TargetCPUName;

    if (T.isOSAIX())
      TargetCPUName = "pwr7";
    else if (T.getArch() == llvm::Triple::ppc64le)
      TargetCPUName = "ppc64le";
    else if (T.getArch() == llvm::Triple::ppc64)
      TargetCPUName = "ppc64";
    else
      TargetCPUName = "ppc";

    return TargetCPUName;
  }
  case llvm::Triple::riscv32:
  case llvm::Triple::riscv64:
    if (const Arg *A = Args.getLastArg(options::OPT_mcpu_EQ))
      return A->getValue();
    return "";

  case llvm::Triple::bpfel:
  case llvm::Triple::bpfeb:
  case llvm::Triple::sparc:
  case llvm::Triple::sparcel:
  case llvm::Triple::sparcv9:
    if (const Arg *A = Args.getLastArg(options::OPT_mcpu_EQ))
      return A->getValue();
    if (T.getArch() == llvm::Triple::sparc && T.isOSSolaris())
      return "v9";
    return "";

  case llvm::Triple::x86:
  case llvm::Triple::x86_64:
    return x86::getX86TargetCPU(D, Args, T);

  case llvm::Triple::hexagon:
    return "hexagon" +
           toolchains::HexagonToolChain::GetTargetCPUVersion(Args).str();

  case llvm::Triple::lanai:
    return getLanaiTargetCPU(Args);

  case llvm::Triple::systemz:
    return systemz::getSystemZTargetCPU(Args);

  case llvm::Triple::r600:
  case llvm::Triple::amdgcn:
    return getAMDGPUTargetGPU(T, Args);

  case llvm::Triple::wasm32:
  case llvm::Triple::wasm64:
    return std::string(getWebAssemblyTargetCPU(Args));
  }
}

llvm::StringRef tools::getLTOParallelism(const ArgList &Args, const Driver &D) {
  Arg *LtoJobsArg = Args.getLastArg(options::OPT_flto_jobs_EQ);
  if (!LtoJobsArg)
    return {};
  if (!llvm::get_threadpool_strategy(LtoJobsArg->getValue()))
    D.Diag(diag::err_drv_invalid_int_value)
        << LtoJobsArg->getAsString(Args) << LtoJobsArg->getValue();
  return LtoJobsArg->getValue();
}

// CloudABI uses -ffunction-sections and -fdata-sections by default.
bool tools::isUseSeparateSections(const llvm::Triple &Triple) {
  return Triple.getOS() == llvm::Triple::CloudABI;
}

void tools::addLTOOptions(const ToolChain &ToolChain, const ArgList &Args,
                          ArgStringList &CmdArgs, const InputInfo &Output,
                          const InputInfo &Input, bool IsThinLTO) {
  const char *Linker = Args.MakeArgString(ToolChain.GetLinkerPath());
  const Driver &D = ToolChain.getDriver();
  if (llvm::sys::path::filename(Linker) != "ld.lld" &&
      llvm::sys::path::stem(Linker) != "ld.lld") {
    // Tell the linker to load the plugin. This has to come before
    // AddLinkerInputs as gold requires -plugin to come before any -plugin-opt
    // that -Wl might forward.
    CmdArgs.push_back("-plugin");

#if defined(_WIN32)
    const char *Suffix = ".dll";
#elif defined(__APPLE__)
    const char *Suffix = ".dylib";
#else
    const char *Suffix = ".so";
#endif

    SmallString<1024> Plugin;
    llvm::sys::path::native(
        Twine(D.Dir) + "/../lib" CLANG_LIBDIR_SUFFIX "/LLVMgold" + Suffix,
        Plugin);
    CmdArgs.push_back(Args.MakeArgString(Plugin));
  }

  // Try to pass driver level flags relevant to LTO code generation down to
  // the plugin.

  // Handle flags for selecting CPU variants.
  std::string CPU = getCPUName(D, Args, ToolChain.getTriple());
  if (!CPU.empty())
    CmdArgs.push_back(Args.MakeArgString(Twine("-plugin-opt=mcpu=") + CPU));

  if (Arg *A = Args.getLastArg(options::OPT_O_Group)) {
    // The optimization level matches
    // CompilerInvocation.cpp:getOptimizationLevel().
    StringRef OOpt;
    if (A->getOption().matches(options::OPT_O4) ||
        A->getOption().matches(options::OPT_Ofast))
      OOpt = "3";
    else if (A->getOption().matches(options::OPT_O)) {
      OOpt = A->getValue();
      if (OOpt == "g")
        OOpt = "1";
      else if (OOpt == "s" || OOpt == "z")
        OOpt = "2";
    } else if (A->getOption().matches(options::OPT_O0))
      OOpt = "0";
    if (!OOpt.empty())
      CmdArgs.push_back(Args.MakeArgString(Twine("-plugin-opt=O") + OOpt));
  }

  if (Args.hasArg(options::OPT_gsplit_dwarf)) {
    CmdArgs.push_back(
        Args.MakeArgString(Twine("-plugin-opt=dwo_dir=") +
            Output.getFilename() + "_dwo"));
  }

  if (IsThinLTO)
    CmdArgs.push_back("-plugin-opt=thinlto");

  StringRef Parallelism = getLTOParallelism(Args, D);
  if (!Parallelism.empty())
    CmdArgs.push_back(
        Args.MakeArgString("-plugin-opt=jobs=" + Twine(Parallelism)));

  // If an explicit debugger tuning argument appeared, pass it along.
  if (Arg *A = Args.getLastArg(options::OPT_gTune_Group,
                               options::OPT_ggdbN_Group)) {
    if (A->getOption().matches(options::OPT_glldb))
      CmdArgs.push_back("-plugin-opt=-debugger-tune=lldb");
    else if (A->getOption().matches(options::OPT_gsce))
      CmdArgs.push_back("-plugin-opt=-debugger-tune=sce");
    else if (A->getOption().matches(options::OPT_gdbx))
      CmdArgs.push_back("-plugin-opt=-debugger-tune=dbx");
    else
      CmdArgs.push_back("-plugin-opt=-debugger-tune=gdb");
  }

  bool UseSeparateSections =
      isUseSeparateSections(ToolChain.getEffectiveTriple());

  if (Args.hasFlag(options::OPT_ffunction_sections,
                   options::OPT_fno_function_sections, UseSeparateSections)) {
    CmdArgs.push_back("-plugin-opt=-function-sections");
  }

  if (Args.hasFlag(options::OPT_fdata_sections, options::OPT_fno_data_sections,
                   UseSeparateSections)) {
    CmdArgs.push_back("-plugin-opt=-data-sections");
  }

  if (Arg *A = getLastProfileSampleUseArg(Args)) {
    StringRef FName = A->getValue();
    if (!llvm::sys::fs::exists(FName))
      D.Diag(diag::err_drv_no_such_file) << FName;
    else
      CmdArgs.push_back(
          Args.MakeArgString(Twine("-plugin-opt=sample-profile=") + FName));
  }

  auto *CSPGOGenerateArg = Args.getLastArg(options::OPT_fcs_profile_generate,
                                           options::OPT_fcs_profile_generate_EQ,
                                           options::OPT_fno_profile_generate);
  if (CSPGOGenerateArg &&
      CSPGOGenerateArg->getOption().matches(options::OPT_fno_profile_generate))
    CSPGOGenerateArg = nullptr;

  auto *ProfileUseArg = getLastProfileUseArg(Args);

  if (CSPGOGenerateArg) {
    CmdArgs.push_back(Args.MakeArgString("-plugin-opt=cs-profile-generate"));
    if (CSPGOGenerateArg->getOption().matches(
            options::OPT_fcs_profile_generate_EQ)) {
      SmallString<128> Path(CSPGOGenerateArg->getValue());
      llvm::sys::path::append(Path, "default_%m.profraw");
      CmdArgs.push_back(
          Args.MakeArgString(Twine("-plugin-opt=cs-profile-path=") + Path));
    } else
      CmdArgs.push_back(
          Args.MakeArgString("-plugin-opt=cs-profile-path=default_%m.profraw"));
  } else if (ProfileUseArg) {
    SmallString<128> Path(
        ProfileUseArg->getNumValues() == 0 ? "" : ProfileUseArg->getValue());
    if (Path.empty() || llvm::sys::fs::is_directory(Path))
      llvm::sys::path::append(Path, "default.profdata");
    CmdArgs.push_back(Args.MakeArgString(Twine("-plugin-opt=cs-profile-path=") +
                                         Path));
  }

  // Pass an option to enable/disable the new pass manager.
  if (auto *A = Args.getLastArg(options::OPT_flegacy_pass_manager,
                                options::OPT_fno_legacy_pass_manager)) {
    if (A->getOption().matches(options::OPT_flegacy_pass_manager))
      CmdArgs.push_back("-plugin-opt=legacy-pass-manager");
    else
      CmdArgs.push_back("-plugin-opt=new-pass-manager");
  }

  // Setup statistics file output.
  SmallString<128> StatsFile = getStatsFileName(Args, Output, Input, D);
  if (!StatsFile.empty())
    CmdArgs.push_back(
        Args.MakeArgString(Twine("-plugin-opt=stats-file=") + StatsFile));

  addX86AlignBranchArgs(D, Args, CmdArgs, /*IsLTO=*/true);

  // Handle remark diagnostics on screen options: '-Rpass-*'.
  renderRpassOptions(Args, CmdArgs);

  // Handle serialized remarks options: '-fsave-optimization-record'
  // and '-foptimization-record-*'.
  if (willEmitRemarks(Args))
    renderRemarksOptions(Args, CmdArgs, ToolChain.getEffectiveTriple(), Input,
                         Output);

  // Handle remarks hotness/threshold related options.
  renderRemarksHotnessOptions(Args, CmdArgs);

  addMachineOutlinerArgs(D, Args, CmdArgs, ToolChain.getEffectiveTriple(),
                         /*IsLTO=*/true);
}

void tools::addArchSpecificRPath(const ToolChain &TC, const ArgList &Args,
                                 ArgStringList &CmdArgs) {
  // Enable -frtlib-add-rpath by default for the case of VE.
  const bool IsVE = TC.getTriple().isVE();
  bool DefaultValue = IsVE;
  if (!Args.hasFlag(options::OPT_frtlib_add_rpath,
                    options::OPT_fno_rtlib_add_rpath, DefaultValue))
    return;

  std::string CandidateRPath = TC.getArchSpecificLibPath();
  if (TC.getVFS().exists(CandidateRPath)) {
    CmdArgs.push_back("-rpath");
    CmdArgs.push_back(Args.MakeArgString(CandidateRPath));
  }
}

bool tools::addOpenMPRuntime(ArgStringList &CmdArgs, const ToolChain &TC,
                             const ArgList &Args, bool ForceStaticHostRuntime,
                             bool IsOffloadingHost, bool GompNeedsRT) {
  if (!Args.hasFlag(options::OPT_fopenmp, options::OPT_fopenmp_EQ,
                    options::OPT_fno_openmp, false))
    return false;

  Driver::OpenMPRuntimeKind RTKind = TC.getDriver().getOpenMPRuntime(Args);

  if (RTKind == Driver::OMPRT_Unknown)
    // Already diagnosed.
    return false;

  if (ForceStaticHostRuntime)
    CmdArgs.push_back("-Bstatic");

  switch (RTKind) {
  case Driver::OMPRT_OMP:
    CmdArgs.push_back("-lomp");
    break;
  case Driver::OMPRT_GOMP:
    CmdArgs.push_back("-lgomp");
    break;
  case Driver::OMPRT_IOMP5:
    CmdArgs.push_back("-liomp5");
    break;
  case Driver::OMPRT_Unknown:
    break;
  }

  if (ForceStaticHostRuntime)
    CmdArgs.push_back("-Bdynamic");

  if (RTKind == Driver::OMPRT_GOMP && GompNeedsRT)
      CmdArgs.push_back("-lrt");

  if (IsOffloadingHost)
    CmdArgs.push_back("-lomptarget");

  addArchSpecificRPath(TC, Args, CmdArgs);

  return true;
}

static void addSanitizerRuntime(const ToolChain &TC, const ArgList &Args,
                                ArgStringList &CmdArgs, StringRef Sanitizer,
                                bool IsShared, bool IsWhole) {
  // Wrap any static runtimes that must be forced into executable in
  // whole-archive.
  if (IsWhole) CmdArgs.push_back("--whole-archive");
  CmdArgs.push_back(TC.getCompilerRTArgString(
      Args, Sanitizer, IsShared ? ToolChain::FT_Shared : ToolChain::FT_Static));
  if (IsWhole) CmdArgs.push_back("--no-whole-archive");

  if (IsShared) {
    addArchSpecificRPath(TC, Args, CmdArgs);
  }
}

// Tries to use a file with the list of dynamic symbols that need to be exported
// from the runtime library. Returns true if the file was found.
static bool addSanitizerDynamicList(const ToolChain &TC, const ArgList &Args,
                                    ArgStringList &CmdArgs,
                                    StringRef Sanitizer) {
  // Solaris ld defaults to --export-dynamic behaviour but doesn't support
  // the option, so don't try to pass it.
  if (TC.getTriple().getOS() == llvm::Triple::Solaris)
    return true;
  SmallString<128> SanRT(TC.getCompilerRT(Args, Sanitizer));
  if (llvm::sys::fs::exists(SanRT + ".syms")) {
    CmdArgs.push_back(Args.MakeArgString("--dynamic-list=" + SanRT + ".syms"));
    return true;
  }
  return false;
}

static const char *getAsNeededOption(const ToolChain &TC, bool as_needed) {
  assert(!TC.getTriple().isOSAIX() &&
         "AIX linker does not support any form of --as-needed option yet.");

  // While the Solaris 11.2 ld added --as-needed/--no-as-needed as aliases
  // for the native forms -z ignore/-z record, they are missing in Illumos,
  // so always use the native form.
  if (TC.getTriple().isOSSolaris())
    return as_needed ? "-zignore" : "-zrecord";
  else
    return as_needed ? "--as-needed" : "--no-as-needed";
}

void tools::linkSanitizerRuntimeDeps(const ToolChain &TC,
                                     ArgStringList &CmdArgs) {
  // Fuchsia never needs these.  Any sanitizer runtimes with system
  // dependencies use the `.deplibs` feature instead.
  if (TC.getTriple().isOSFuchsia())
    return;

  // Force linking against the system libraries sanitizers depends on
  // (see PR15823 why this is necessary).
  CmdArgs.push_back(getAsNeededOption(TC, false));
  // There's no libpthread or librt on RTEMS & Android.
  if (TC.getTriple().getOS() != llvm::Triple::RTEMS &&
      !TC.getTriple().isAndroid()) {
    CmdArgs.push_back("-lpthread");
    if (!TC.getTriple().isOSOpenBSD())
      CmdArgs.push_back("-lrt");
  }
  CmdArgs.push_back("-lm");
  // There's no libdl on all OSes.
  if (!TC.getTriple().isOSFreeBSD() && !TC.getTriple().isOSNetBSD() &&
      !TC.getTriple().isOSOpenBSD() &&
      TC.getTriple().getOS() != llvm::Triple::RTEMS)
    CmdArgs.push_back("-ldl");
  // Required for backtrace on some OSes
  if (TC.getTriple().isOSFreeBSD() ||
      TC.getTriple().isOSNetBSD() ||
      TC.getTriple().isOSOpenBSD())
    CmdArgs.push_back("-lexecinfo");
}

static void
collectSanitizerRuntimes(const ToolChain &TC, const ArgList &Args,
                         SmallVectorImpl<StringRef> &SharedRuntimes,
                         SmallVectorImpl<StringRef> &StaticRuntimes,
                         SmallVectorImpl<StringRef> &NonWholeStaticRuntimes,
                         SmallVectorImpl<StringRef> &HelperStaticRuntimes,
                         SmallVectorImpl<StringRef> &RequiredSymbols) {
  const SanitizerArgs &SanArgs = TC.getSanitizerArgs();
  // Collect shared runtimes.
  if (SanArgs.needsSharedRt()) {
    if (SanArgs.needsAsanRt() && SanArgs.linkRuntimes()) {
      SharedRuntimes.push_back("asan");
      if (!Args.hasArg(options::OPT_shared) && !TC.getTriple().isAndroid())
        HelperStaticRuntimes.push_back("asan-preinit");
    }
    if (SanArgs.needsMemProfRt() && SanArgs.linkRuntimes()) {
      SharedRuntimes.push_back("memprof");
      if (!Args.hasArg(options::OPT_shared) && !TC.getTriple().isAndroid())
        HelperStaticRuntimes.push_back("memprof-preinit");
    }
    if (SanArgs.needsUbsanRt() && SanArgs.linkRuntimes()) {
      if (SanArgs.requiresMinimalRuntime())
        SharedRuntimes.push_back("ubsan_minimal");
      else
        SharedRuntimes.push_back("ubsan_standalone");
    }
    if (SanArgs.needsScudoRt() && SanArgs.linkRuntimes()) {
      if (SanArgs.requiresMinimalRuntime())
        SharedRuntimes.push_back("scudo_minimal");
      else
        SharedRuntimes.push_back("scudo");
    }
    if (SanArgs.needsTsanRt() && SanArgs.linkRuntimes())
      SharedRuntimes.push_back("tsan");
    if (SanArgs.needsHwasanRt() && SanArgs.linkRuntimes()) {
      if (SanArgs.needsHwasanAliasesRt())
        SharedRuntimes.push_back("hwasan_aliases");
      else
        SharedRuntimes.push_back("hwasan");
    }
  }

  // The stats_client library is also statically linked into DSOs.
  if (SanArgs.needsStatsRt() && SanArgs.linkRuntimes())
    StaticRuntimes.push_back("stats_client");

  // Collect static runtimes.
  if (Args.hasArg(options::OPT_shared)) {
    // Don't link static runtimes into DSOs.
    return;
  }

  // Each static runtime that has a DSO counterpart above is excluded below,
  // but runtimes that exist only as static are not affected by needsSharedRt.

  if (!SanArgs.needsSharedRt() && SanArgs.needsAsanRt() && SanArgs.linkRuntimes()) {
    StaticRuntimes.push_back("asan");
    if (SanArgs.linkCXXRuntimes())
      StaticRuntimes.push_back("asan_cxx");
  }

  if (!SanArgs.needsSharedRt() && SanArgs.needsMemProfRt() &&
      SanArgs.linkRuntimes()) {
    StaticRuntimes.push_back("memprof");
    if (SanArgs.linkCXXRuntimes())
      StaticRuntimes.push_back("memprof_cxx");
  }

  if (!SanArgs.needsSharedRt() && SanArgs.needsHwasanRt() && SanArgs.linkRuntimes()) {
    if (SanArgs.needsHwasanAliasesRt()) {
      StaticRuntimes.push_back("hwasan_aliases");
      if (SanArgs.linkCXXRuntimes())
        StaticRuntimes.push_back("hwasan_aliases_cxx");
    } else {
      StaticRuntimes.push_back("hwasan");
      if (SanArgs.linkCXXRuntimes())
        StaticRuntimes.push_back("hwasan_cxx");
    }
  }
  if (SanArgs.needsDfsanRt() && SanArgs.linkRuntimes())
    StaticRuntimes.push_back("dfsan");
  if (SanArgs.needsLsanRt() && SanArgs.linkRuntimes())
    StaticRuntimes.push_back("lsan");
  if (SanArgs.needsMsanRt() && SanArgs.linkRuntimes()) {
    StaticRuntimes.push_back("msan");
    if (SanArgs.linkCXXRuntimes())
      StaticRuntimes.push_back("msan_cxx");
  }
  if (!SanArgs.needsSharedRt() && SanArgs.needsTsanRt() &&
      SanArgs.linkRuntimes()) {
    StaticRuntimes.push_back("tsan");
    if (SanArgs.linkCXXRuntimes())
      StaticRuntimes.push_back("tsan_cxx");
  }
  if (!SanArgs.needsSharedRt() && SanArgs.needsUbsanRt() && SanArgs.linkRuntimes()) {
    if (SanArgs.requiresMinimalRuntime()) {
      StaticRuntimes.push_back("ubsan_minimal");
    } else {
      StaticRuntimes.push_back("ubsan_standalone");
      if (SanArgs.linkCXXRuntimes())
        StaticRuntimes.push_back("ubsan_standalone_cxx");
    }
  }
  if (SanArgs.needsSafeStackRt() && SanArgs.linkRuntimes()) {
    NonWholeStaticRuntimes.push_back("safestack");
    RequiredSymbols.push_back("__safestack_init");
  }
  if (!(SanArgs.needsSharedRt() && SanArgs.needsUbsanRt() && SanArgs.linkRuntimes())) {
    if (SanArgs.needsCfiRt() && SanArgs.linkRuntimes())
      StaticRuntimes.push_back("cfi");
    if (SanArgs.needsCfiDiagRt() && SanArgs.linkRuntimes()) {
      StaticRuntimes.push_back("cfi_diag");
      if (SanArgs.linkCXXRuntimes())
        StaticRuntimes.push_back("ubsan_standalone_cxx");
    }
  }
  if (SanArgs.needsStatsRt() && SanArgs.linkRuntimes()) {
    NonWholeStaticRuntimes.push_back("stats");
    RequiredSymbols.push_back("__sanitizer_stats_register");
  }
  if (!SanArgs.needsSharedRt() && SanArgs.needsScudoRt() && SanArgs.linkRuntimes()) {
    if (SanArgs.requiresMinimalRuntime()) {
      StaticRuntimes.push_back("scudo_minimal");
      if (SanArgs.linkCXXRuntimes())
        StaticRuntimes.push_back("scudo_cxx_minimal");
    } else {
      StaticRuntimes.push_back("scudo");
      if (SanArgs.linkCXXRuntimes())
        StaticRuntimes.push_back("scudo_cxx");
    }
  }
}

// Should be called before we add system libraries (C++ ABI, libstdc++/libc++,
// C runtime, etc). Returns true if sanitizer system deps need to be linked in.
bool tools::addSanitizerRuntimes(const ToolChain &TC, const ArgList &Args,
                                 ArgStringList &CmdArgs) {
  SmallVector<StringRef, 4> SharedRuntimes, StaticRuntimes,
      NonWholeStaticRuntimes, HelperStaticRuntimes, RequiredSymbols;
  collectSanitizerRuntimes(TC, Args, SharedRuntimes, StaticRuntimes,
                           NonWholeStaticRuntimes, HelperStaticRuntimes,
                           RequiredSymbols);

  const SanitizerArgs &SanArgs = TC.getSanitizerArgs();
  // Inject libfuzzer dependencies.
  if (SanArgs.needsFuzzer() && SanArgs.linkRuntimes() &&
      !Args.hasArg(options::OPT_shared)) {

    addSanitizerRuntime(TC, Args, CmdArgs, "fuzzer", false, true);
    if (SanArgs.needsFuzzerInterceptors())
      addSanitizerRuntime(TC, Args, CmdArgs, "fuzzer_interceptors", false,
                          true);
    if (!Args.hasArg(clang::driver::options::OPT_nostdlibxx)) {
      bool OnlyLibstdcxxStatic = Args.hasArg(options::OPT_static_libstdcxx) &&
                                 !Args.hasArg(options::OPT_static);
      if (OnlyLibstdcxxStatic)
        CmdArgs.push_back("-Bstatic");
      TC.AddCXXStdlibLibArgs(Args, CmdArgs);
      if (OnlyLibstdcxxStatic)
        CmdArgs.push_back("-Bdynamic");
    }
  }

  for (auto RT : SharedRuntimes)
    addSanitizerRuntime(TC, Args, CmdArgs, RT, true, false);
  for (auto RT : HelperStaticRuntimes)
    addSanitizerRuntime(TC, Args, CmdArgs, RT, false, true);
  bool AddExportDynamic = false;
  for (auto RT : StaticRuntimes) {
    addSanitizerRuntime(TC, Args, CmdArgs, RT, false, true);
    AddExportDynamic |= !addSanitizerDynamicList(TC, Args, CmdArgs, RT);
  }
  for (auto RT : NonWholeStaticRuntimes) {
    addSanitizerRuntime(TC, Args, CmdArgs, RT, false, false);
    AddExportDynamic |= !addSanitizerDynamicList(TC, Args, CmdArgs, RT);
  }
  for (auto S : RequiredSymbols) {
    CmdArgs.push_back("-u");
    CmdArgs.push_back(Args.MakeArgString(S));
  }
  // If there is a static runtime with no dynamic list, force all the symbols
  // to be dynamic to be sure we export sanitizer interface functions.
  if (AddExportDynamic)
    CmdArgs.push_back("--export-dynamic");

  if (SanArgs.hasCrossDsoCfi() && !AddExportDynamic)
    CmdArgs.push_back("--export-dynamic-symbol=__cfi_check");

  return !StaticRuntimes.empty() || !NonWholeStaticRuntimes.empty();
}

bool tools::addXRayRuntime(const ToolChain&TC, const ArgList &Args, ArgStringList &CmdArgs) {
  if (Args.hasArg(options::OPT_shared))
    return false;

  if (TC.getXRayArgs().needsXRayRt()) {
    CmdArgs.push_back("-whole-archive");
    CmdArgs.push_back(TC.getCompilerRTArgString(Args, "xray"));
    for (const auto &Mode : TC.getXRayArgs().modeList())
      CmdArgs.push_back(TC.getCompilerRTArgString(Args, Mode));
    CmdArgs.push_back("-no-whole-archive");
    return true;
  }

  return false;
}

void tools::linkXRayRuntimeDeps(const ToolChain &TC, ArgStringList &CmdArgs) {
  CmdArgs.push_back(getAsNeededOption(TC, false));
  CmdArgs.push_back("-lpthread");
  if (!TC.getTriple().isOSOpenBSD())
    CmdArgs.push_back("-lrt");
  CmdArgs.push_back("-lm");

  if (!TC.getTriple().isOSFreeBSD() &&
      !TC.getTriple().isOSNetBSD() &&
      !TC.getTriple().isOSOpenBSD())
    CmdArgs.push_back("-ldl");
}

bool tools::areOptimizationsEnabled(const ArgList &Args) {
  // Find the last -O arg and see if it is non-zero.
  if (Arg *A = Args.getLastArg(options::OPT_O_Group))
    return !A->getOption().matches(options::OPT_O0);
  // Defaults to -O0.
  return false;
}

const char *tools::SplitDebugName(const JobAction &JA, const ArgList &Args,
                                  const InputInfo &Input,
                                  const InputInfo &Output) {
  auto AddPostfix = [JA](auto &F) {
    if (JA.getOffloadingDeviceKind() == Action::OFK_HIP)
      F += (Twine("_") + JA.getOffloadingArch()).str();
    F += ".dwo";
  };
  if (Arg *A = Args.getLastArg(options::OPT_gsplit_dwarf_EQ))
    if (StringRef(A->getValue()) == "single")
      return Args.MakeArgString(Output.getFilename());

  Arg *FinalOutput = Args.getLastArg(options::OPT_o);
  if (FinalOutput && Args.hasArg(options::OPT_c)) {
    SmallString<128> T(FinalOutput->getValue());
    llvm::sys::path::remove_filename(T);
    llvm::sys::path::append(T, llvm::sys::path::stem(FinalOutput->getValue()));
    AddPostfix(T);
    return Args.MakeArgString(T);
  } else {
    // Use the compilation dir.
    Arg *A = Args.getLastArg(options::OPT_ffile_compilation_dir_EQ,
                             options::OPT_fdebug_compilation_dir_EQ);
    SmallString<128> T(A ? A->getValue() : "");
    SmallString<128> F(llvm::sys::path::stem(Input.getBaseInput()));
    AddPostfix(F);
    T += F;
    return Args.MakeArgString(T);
  }
}

void tools::SplitDebugInfo(const ToolChain &TC, Compilation &C, const Tool &T,
                           const JobAction &JA, const ArgList &Args,
                           const InputInfo &Output, const char *OutFile) {
  ArgStringList ExtractArgs;
  ExtractArgs.push_back("--extract-dwo");

  ArgStringList StripArgs;
  StripArgs.push_back("--strip-dwo");

  // Grabbing the output of the earlier compile step.
  StripArgs.push_back(Output.getFilename());
  ExtractArgs.push_back(Output.getFilename());
  ExtractArgs.push_back(OutFile);

  const char *Exec =
      Args.MakeArgString(TC.GetProgramPath(CLANG_DEFAULT_OBJCOPY));
  InputInfo II(types::TY_Object, Output.getFilename(), Output.getFilename());

  // First extract the dwo sections.
  C.addCommand(std::make_unique<Command>(JA, T,
                                         ResponseFileSupport::AtFileCurCP(),
                                         Exec, ExtractArgs, II, Output));

  // Then remove them from the original .o file.
  C.addCommand(std::make_unique<Command>(
      JA, T, ResponseFileSupport::AtFileCurCP(), Exec, StripArgs, II, Output));
}

// Claim options we don't want to warn if they are unused. We do this for
// options that build systems might add but are unused when assembling or only
// running the preprocessor for example.
void tools::claimNoWarnArgs(const ArgList &Args) {
  // Don't warn about unused -f(no-)?lto.  This can happen when we're
  // preprocessing, precompiling or assembling.
  Args.ClaimAllArgs(options::OPT_flto_EQ);
  Args.ClaimAllArgs(options::OPT_flto);
  Args.ClaimAllArgs(options::OPT_fno_lto);
}

Arg *tools::getLastProfileUseArg(const ArgList &Args) {
  auto *ProfileUseArg = Args.getLastArg(
      options::OPT_fprofile_instr_use, options::OPT_fprofile_instr_use_EQ,
      options::OPT_fprofile_use, options::OPT_fprofile_use_EQ,
      options::OPT_fno_profile_instr_use);

  if (ProfileUseArg &&
      ProfileUseArg->getOption().matches(options::OPT_fno_profile_instr_use))
    ProfileUseArg = nullptr;

  return ProfileUseArg;
}

Arg *tools::getLastProfileSampleUseArg(const ArgList &Args) {
  auto *ProfileSampleUseArg = Args.getLastArg(
      options::OPT_fprofile_sample_use, options::OPT_fprofile_sample_use_EQ,
      options::OPT_fauto_profile, options::OPT_fauto_profile_EQ,
      options::OPT_fno_profile_sample_use, options::OPT_fno_auto_profile);

  if (ProfileSampleUseArg &&
      (ProfileSampleUseArg->getOption().matches(
           options::OPT_fno_profile_sample_use) ||
       ProfileSampleUseArg->getOption().matches(options::OPT_fno_auto_profile)))
    return nullptr;

  return Args.getLastArg(options::OPT_fprofile_sample_use_EQ,
                         options::OPT_fauto_profile_EQ);
}

/// Parses the various -fpic/-fPIC/-fpie/-fPIE arguments.  Then,
/// smooshes them together with platform defaults, to decide whether
/// this compile should be using PIC mode or not. Returns a tuple of
/// (RelocationModel, PICLevel, IsPIE).
std::tuple<llvm::Reloc::Model, unsigned, bool>
tools::ParsePICArgs(const ToolChain &ToolChain, const ArgList &Args) {
  const llvm::Triple &EffectiveTriple = ToolChain.getEffectiveTriple();
  const llvm::Triple &Triple = ToolChain.getTriple();

  bool PIE = ToolChain.isPIEDefault();
  bool PIC = PIE || ToolChain.isPICDefault();
  // The Darwin/MachO default to use PIC does not apply when using -static.
  if (Triple.isOSBinFormatMachO() && Args.hasArg(options::OPT_static))
    PIE = PIC = false;
  bool IsPICLevelTwo = PIC;

  bool KernelOrKext =
      Args.hasArg(options::OPT_mkernel, options::OPT_fapple_kext);

  // Android-specific defaults for PIC/PIE
  if (Triple.isAndroid()) {
    switch (Triple.getArch()) {
    case llvm::Triple::arm:
    case llvm::Triple::armeb:
    case llvm::Triple::thumb:
    case llvm::Triple::thumbeb:
    case llvm::Triple::aarch64:
    case llvm::Triple::mips:
    case llvm::Triple::mipsel:
    case llvm::Triple::mips64:
    case llvm::Triple::mips64el:
      PIC = true; // "-fpic"
      break;

    case llvm::Triple::x86:
    case llvm::Triple::x86_64:
      PIC = true; // "-fPIC"
      IsPICLevelTwo = true;
      break;

    default:
      break;
    }
  }

  // OpenBSD-specific defaults for PIE
  if (Triple.isOSOpenBSD()) {
    switch (ToolChain.getArch()) {
    case llvm::Triple::arm:
    case llvm::Triple::aarch64:
    case llvm::Triple::mips64:
    case llvm::Triple::mips64el:
    case llvm::Triple::x86:
    case llvm::Triple::x86_64:
      IsPICLevelTwo = false; // "-fpie"
      break;

    case llvm::Triple::ppc:
    case llvm::Triple::sparcv9:
      IsPICLevelTwo = true; // "-fPIE"
      break;

    default:
      break;
    }
  }

  // AMDGPU-specific defaults for PIC.
  if (Triple.getArch() == llvm::Triple::amdgcn)
    PIC = true;

  // The last argument relating to either PIC or PIE wins, and no
  // other argument is used. If the last argument is any flavor of the
  // '-fno-...' arguments, both PIC and PIE are disabled. Any PIE
  // option implicitly enables PIC at the same level.
  Arg *LastPICArg = Args.getLastArg(options::OPT_fPIC, options::OPT_fno_PIC,
                                    options::OPT_fpic, options::OPT_fno_pic,
                                    options::OPT_fPIE, options::OPT_fno_PIE,
                                    options::OPT_fpie, options::OPT_fno_pie);
  if (Triple.isOSWindows() && LastPICArg &&
      LastPICArg ==
          Args.getLastArg(options::OPT_fPIC, options::OPT_fpic,
                          options::OPT_fPIE, options::OPT_fpie)) {
    ToolChain.getDriver().Diag(diag::err_drv_unsupported_opt_for_target)
        << LastPICArg->getSpelling() << Triple.str();
    if (Triple.getArch() == llvm::Triple::x86_64)
      return std::make_tuple(llvm::Reloc::PIC_, 2U, false);
    return std::make_tuple(llvm::Reloc::Static, 0U, false);
  }

  // Check whether the tool chain trumps the PIC-ness decision. If the PIC-ness
  // is forced, then neither PIC nor PIE flags will have no effect.
  if (!ToolChain.isPICDefaultForced()) {
    if (LastPICArg) {
      Option O = LastPICArg->getOption();
      if (O.matches(options::OPT_fPIC) || O.matches(options::OPT_fpic) ||
          O.matches(options::OPT_fPIE) || O.matches(options::OPT_fpie)) {
        PIE = O.matches(options::OPT_fPIE) || O.matches(options::OPT_fpie);
        PIC =
            PIE || O.matches(options::OPT_fPIC) || O.matches(options::OPT_fpic);
        IsPICLevelTwo =
            O.matches(options::OPT_fPIE) || O.matches(options::OPT_fPIC);
      } else {
        PIE = PIC = false;
        if (EffectiveTriple.isPS4CPU()) {
          Arg *ModelArg = Args.getLastArg(options::OPT_mcmodel_EQ);
          StringRef Model = ModelArg ? ModelArg->getValue() : "";
          if (Model != "kernel") {
            PIC = true;
            ToolChain.getDriver().Diag(diag::warn_drv_ps4_force_pic)
                << LastPICArg->getSpelling();
          }
        }
      }
    }
  }

  // Introduce a Darwin and PS4-specific hack. If the default is PIC, but the
  // PIC level would've been set to level 1, force it back to level 2 PIC
  // instead.
  if (PIC && (Triple.isOSDarwin() || EffectiveTriple.isPS4CPU()))
    IsPICLevelTwo |= ToolChain.isPICDefault();

  // This kernel flags are a trump-card: they will disable PIC/PIE
  // generation, independent of the argument order.
  if (KernelOrKext &&
      ((!EffectiveTriple.isiOS() || EffectiveTriple.isOSVersionLT(6)) &&
       !EffectiveTriple.isWatchOS()))
    PIC = PIE = false;

  if (Arg *A = Args.getLastArg(options::OPT_mdynamic_no_pic)) {
    // This is a very special mode. It trumps the other modes, almost no one
    // uses it, and it isn't even valid on any OS but Darwin.
    if (!Triple.isOSDarwin())
      ToolChain.getDriver().Diag(diag::err_drv_unsupported_opt_for_target)
          << A->getSpelling() << Triple.str();

    // FIXME: Warn when this flag trumps some other PIC or PIE flag.

    // Only a forced PIC mode can cause the actual compile to have PIC defines
    // etc., no flags are sufficient. This behavior was selected to closely
    // match that of llvm-gcc and Apple GCC before that.
    PIC = ToolChain.isPICDefault() && ToolChain.isPICDefaultForced();

    return std::make_tuple(llvm::Reloc::DynamicNoPIC, PIC ? 2U : 0U, false);
  }

  bool EmbeddedPISupported;
  switch (Triple.getArch()) {
    case llvm::Triple::arm:
    case llvm::Triple::armeb:
    case llvm::Triple::thumb:
    case llvm::Triple::thumbeb:
      EmbeddedPISupported = true;
      break;
    default:
      EmbeddedPISupported = false;
      break;
  }

  bool ROPI = false, RWPI = false;
  Arg* LastROPIArg = Args.getLastArg(options::OPT_fropi, options::OPT_fno_ropi);
  if (LastROPIArg && LastROPIArg->getOption().matches(options::OPT_fropi)) {
    if (!EmbeddedPISupported)
      ToolChain.getDriver().Diag(diag::err_drv_unsupported_opt_for_target)
          << LastROPIArg->getSpelling() << Triple.str();
    ROPI = true;
  }
  Arg *LastRWPIArg = Args.getLastArg(options::OPT_frwpi, options::OPT_fno_rwpi);
  if (LastRWPIArg && LastRWPIArg->getOption().matches(options::OPT_frwpi)) {
    if (!EmbeddedPISupported)
      ToolChain.getDriver().Diag(diag::err_drv_unsupported_opt_for_target)
          << LastRWPIArg->getSpelling() << Triple.str();
    RWPI = true;
  }

  // ROPI and RWPI are not compatible with PIC or PIE.
  if ((ROPI || RWPI) && (PIC || PIE))
    ToolChain.getDriver().Diag(diag::err_drv_ropi_rwpi_incompatible_with_pic);

  if (Triple.isMIPS()) {
    StringRef CPUName;
    StringRef ABIName;
    mips::getMipsCPUAndABI(Args, Triple, CPUName, ABIName);
    // When targeting the N64 ABI, PIC is the default, except in the case
    // when the -mno-abicalls option is used. In that case we exit
    // at next check regardless of PIC being set below.
    if (ABIName == "n64")
      PIC = true;
    // When targettng MIPS with -mno-abicalls, it's always static.
    if(Args.hasArg(options::OPT_mno_abicalls))
      return std::make_tuple(llvm::Reloc::Static, 0U, false);
    // Unlike other architectures, MIPS, even with -fPIC/-mxgot/multigot,
    // does not use PIC level 2 for historical reasons.
    IsPICLevelTwo = false;
  }

  if (PIC)
    return std::make_tuple(llvm::Reloc::PIC_, IsPICLevelTwo ? 2U : 1U, PIE);

  llvm::Reloc::Model RelocM = llvm::Reloc::Static;
  if (ROPI && RWPI)
    RelocM = llvm::Reloc::ROPI_RWPI;
  else if (ROPI)
    RelocM = llvm::Reloc::ROPI;
  else if (RWPI)
    RelocM = llvm::Reloc::RWPI;

  return std::make_tuple(RelocM, 0U, false);
}

// `-falign-functions` indicates that the functions should be aligned to a
// 16-byte boundary.
//
// `-falign-functions=1` is the same as `-fno-align-functions`.
//
// The scalar `n` in `-falign-functions=n` must be an integral value between
// [0, 65536].  If the value is not a power-of-two, it will be rounded up to
// the nearest power-of-two.
//
// If we return `0`, the frontend will default to the backend's preferred
// alignment.
//
// NOTE: icc only allows values between [0, 4096].  icc uses `-falign-functions`
// to mean `-falign-functions=16`.  GCC defaults to the backend's preferred
// alignment.  For unaligned functions, we default to the backend's preferred
// alignment.
unsigned tools::ParseFunctionAlignment(const ToolChain &TC,
                                       const ArgList &Args) {
  const Arg *A = Args.getLastArg(options::OPT_falign_functions,
                                 options::OPT_falign_functions_EQ,
                                 options::OPT_fno_align_functions);
  if (!A || A->getOption().matches(options::OPT_fno_align_functions))
    return 0;

  if (A->getOption().matches(options::OPT_falign_functions))
    return 0;

  unsigned Value = 0;
  if (StringRef(A->getValue()).getAsInteger(10, Value) || Value > 65536)
    TC.getDriver().Diag(diag::err_drv_invalid_int_value)
        << A->getAsString(Args) << A->getValue();
  return Value ? llvm::Log2_32_Ceil(std::min(Value, 65536u)) : Value;
}

unsigned tools::ParseDebugDefaultVersion(const ToolChain &TC,
                                         const ArgList &Args) {
  const Arg *A = Args.getLastArg(options::OPT_fdebug_default_version);

  if (!A)
    return 0;

  unsigned Value = 0;
  if (StringRef(A->getValue()).getAsInteger(10, Value) || Value > 5 ||
      Value < 2)
    TC.getDriver().Diag(diag::err_drv_invalid_int_value)
        << A->getAsString(Args) << A->getValue();
  return Value;
}

void tools::AddAssemblerKPIC(const ToolChain &ToolChain, const ArgList &Args,
                             ArgStringList &CmdArgs) {
  llvm::Reloc::Model RelocationModel;
  unsigned PICLevel;
  bool IsPIE;
  std::tie(RelocationModel, PICLevel, IsPIE) = ParsePICArgs(ToolChain, Args);

  if (RelocationModel != llvm::Reloc::Static)
    CmdArgs.push_back("-KPIC");
}

/// Determine whether Objective-C automated reference counting is
/// enabled.
bool tools::isObjCAutoRefCount(const ArgList &Args) {
  return Args.hasFlag(options::OPT_fobjc_arc, options::OPT_fno_objc_arc, false);
}

enum class LibGccType { UnspecifiedLibGcc, StaticLibGcc, SharedLibGcc };

static LibGccType getLibGccType(const ToolChain &TC, const Driver &D,
                                const ArgList &Args) {
  if (Args.hasArg(options::OPT_static_libgcc) ||
      Args.hasArg(options::OPT_static) || Args.hasArg(options::OPT_static_pie))
    return LibGccType::StaticLibGcc;
  if (Args.hasArg(options::OPT_shared_libgcc))
    return LibGccType::SharedLibGcc;
  // The Android NDK only provides libunwind.a, not libunwind.so.
  if (TC.getTriple().isAndroid())
    return LibGccType::StaticLibGcc;
  // For MinGW, don't imply a shared libgcc here, we only want to return
  // SharedLibGcc if that was explicitly requested.
  if (D.CCCIsCXX() && !TC.getTriple().isOSCygMing())
    return LibGccType::SharedLibGcc;
  return LibGccType::UnspecifiedLibGcc;
}

// Gcc adds libgcc arguments in various ways:
//
// gcc <none>:     -lgcc --as-needed -lgcc_s --no-as-needed
// g++ <none>:                       -lgcc_s               -lgcc
// gcc shared:                       -lgcc_s               -lgcc
// g++ shared:                       -lgcc_s               -lgcc
// gcc static:     -lgcc             -lgcc_eh
// g++ static:     -lgcc             -lgcc_eh
// gcc static-pie: -lgcc             -lgcc_eh
// g++ static-pie: -lgcc             -lgcc_eh
//
// Also, certain targets need additional adjustments.

static void AddUnwindLibrary(const ToolChain &TC, const Driver &D,
                             ArgStringList &CmdArgs, const ArgList &Args) {
  ToolChain::UnwindLibType UNW = TC.GetUnwindLibType(Args);
  // Targets that don't use unwind libraries.
  if ((TC.getTriple().isAndroid() && UNW == ToolChain::UNW_Libgcc) ||
      TC.getTriple().isOSIAMCU() || TC.getTriple().isOSBinFormatWasm() ||
      UNW == ToolChain::UNW_None)
    return;

  LibGccType LGT = getLibGccType(TC, D, Args);
  bool AsNeeded = LGT == LibGccType::UnspecifiedLibGcc &&
                  !TC.getTriple().isAndroid() &&
                  !TC.getTriple().isOSCygMing() && !TC.getTriple().isOSAIX();
  if (AsNeeded)
    CmdArgs.push_back(getAsNeededOption(TC, true));

  switch (UNW) {
  case ToolChain::UNW_None:
    return;
  case ToolChain::UNW_Libgcc: {
    if (LGT == LibGccType::StaticLibGcc)
      CmdArgs.push_back("-lgcc_eh");
    else
      CmdArgs.push_back("-lgcc_s");
    break;
  }
  case ToolChain::UNW_CompilerRT:
    if (TC.getTriple().isOSAIX()) {
      // AIX only has libunwind as a shared library. So do not pass
      // anything in if -static is specified.
      if (LGT != LibGccType::StaticLibGcc)
        CmdArgs.push_back("-lunwind");
    } else if (LGT == LibGccType::StaticLibGcc) {
      CmdArgs.push_back("-l:libunwind.a");
    } else if (TC.getTriple().isOSCygMing()) {
      if (LGT == LibGccType::SharedLibGcc)
        CmdArgs.push_back("-l:libunwind.dll.a");
      else
        // Let the linker choose between libunwind.dll.a and libunwind.a
        // depending on what's available, and depending on the -static flag
        CmdArgs.push_back("-lunwind");
    } else {
      CmdArgs.push_back("-l:libunwind.so");
    }
    break;
  }

  if (AsNeeded)
    CmdArgs.push_back(getAsNeededOption(TC, false));
}

static void AddLibgcc(const ToolChain &TC, const Driver &D,
                      ArgStringList &CmdArgs, const ArgList &Args) {
  LibGccType LGT = getLibGccType(TC, D, Args);
  if (LGT != LibGccType::SharedLibGcc)
    CmdArgs.push_back("-lgcc");
  AddUnwindLibrary(TC, D, CmdArgs, Args);
  if (LGT == LibGccType::SharedLibGcc)
    CmdArgs.push_back("-lgcc");
}

void tools::AddRunTimeLibs(const ToolChain &TC, const Driver &D,
                           ArgStringList &CmdArgs, const ArgList &Args) {
  // Make use of compiler-rt if --rtlib option is used
  ToolChain::RuntimeLibType RLT = TC.GetRuntimeLibType(Args);

  switch (RLT) {
  case ToolChain::RLT_CompilerRT:
    CmdArgs.push_back(TC.getCompilerRTArgString(Args, "builtins"));
    AddUnwindLibrary(TC, D, CmdArgs, Args);
    break;
  case ToolChain::RLT_Libgcc:
    // Make sure libgcc is not used under MSVC environment by default
    if (TC.getTriple().isKnownWindowsMSVCEnvironment()) {
      // Issue error diagnostic if libgcc is explicitly specified
      // through command line as --rtlib option argument.
      if (Args.hasArg(options::OPT_rtlib_EQ)) {
        TC.getDriver().Diag(diag::err_drv_unsupported_rtlib_for_platform)
            << Args.getLastArg(options::OPT_rtlib_EQ)->getValue() << "MSVC";
      }
    } else
      AddLibgcc(TC, D, CmdArgs, Args);
    break;
  }

  // On Android, the unwinder uses dl_iterate_phdr (or one of
  // dl_unwind_find_exidx/__gnu_Unwind_Find_exidx on arm32) from libdl.so. For
  // statically-linked executables, these functions come from libc.a instead.
  if (TC.getTriple().isAndroid() && !Args.hasArg(options::OPT_static) &&
      !Args.hasArg(options::OPT_static_pie))
    CmdArgs.push_back("-ldl");
}

SmallString<128> tools::getStatsFileName(const llvm::opt::ArgList &Args,
                                         const InputInfo &Output,
                                         const InputInfo &Input,
                                         const Driver &D) {
  const Arg *A = Args.getLastArg(options::OPT_save_stats_EQ);
  if (!A)
    return {};

  StringRef SaveStats = A->getValue();
  SmallString<128> StatsFile;
  if (SaveStats == "obj" && Output.isFilename()) {
    StatsFile.assign(Output.getFilename());
    llvm::sys::path::remove_filename(StatsFile);
  } else if (SaveStats != "cwd") {
    D.Diag(diag::err_drv_invalid_value) << A->getAsString(Args) << SaveStats;
    return {};
  }

  StringRef BaseName = llvm::sys::path::filename(Input.getBaseInput());
  llvm::sys::path::append(StatsFile, BaseName);
  llvm::sys::path::replace_extension(StatsFile, "stats");
  return StatsFile;
}

void tools::addMultilibFlag(bool Enabled, const char *const Flag,
                            Multilib::flags_list &Flags) {
  Flags.push_back(std::string(Enabled ? "+" : "-") + Flag);
}

void tools::addX86AlignBranchArgs(const Driver &D, const ArgList &Args,
                                  ArgStringList &CmdArgs, bool IsLTO) {
  auto addArg = [&, IsLTO](const Twine &Arg) {
    if (IsLTO) {
      CmdArgs.push_back(Args.MakeArgString("-plugin-opt=" + Arg));
    } else {
      CmdArgs.push_back("-mllvm");
      CmdArgs.push_back(Args.MakeArgString(Arg));
    }
  };

  if (Args.hasArg(options::OPT_mbranches_within_32B_boundaries)) {
    addArg(Twine("-x86-branches-within-32B-boundaries"));
  }
  if (const Arg *A = Args.getLastArg(options::OPT_malign_branch_boundary_EQ)) {
    StringRef Value = A->getValue();
    unsigned Boundary;
    if (Value.getAsInteger(10, Boundary) || Boundary < 16 ||
        !llvm::isPowerOf2_64(Boundary)) {
      D.Diag(diag::err_drv_invalid_argument_to_option)
          << Value << A->getOption().getName();
    } else {
      addArg("-x86-align-branch-boundary=" + Twine(Boundary));
    }
  }
  if (const Arg *A = Args.getLastArg(options::OPT_malign_branch_EQ)) {
    std::string AlignBranch;
    for (StringRef T : A->getValues()) {
      if (T != "fused" && T != "jcc" && T != "jmp" && T != "call" &&
          T != "ret" && T != "indirect")
        D.Diag(diag::err_drv_invalid_malign_branch_EQ)
            << T << "fused, jcc, jmp, call, ret, indirect";
      if (!AlignBranch.empty())
        AlignBranch += '+';
      AlignBranch += T;
    }
    addArg("-x86-align-branch=" + Twine(AlignBranch));
  }
  if (const Arg *A = Args.getLastArg(options::OPT_mpad_max_prefix_size_EQ)) {
    StringRef Value = A->getValue();
    unsigned PrefixSize;
    if (Value.getAsInteger(10, PrefixSize)) {
      D.Diag(diag::err_drv_invalid_argument_to_option)
          << Value << A->getOption().getName();
    } else {
      addArg("-x86-pad-max-prefix-size=" + Twine(PrefixSize));
    }
  }
}

<<<<<<< HEAD
void tools::addMOSCodeGenArgs(llvm::opt::ArgStringList &CmdArgs) {
  // Give machine block placement an accurate cost assessment of branches and
  // fallthroughs. (By default, it considers unconditional branches cheaper than
  // taken conditional branches.)
  CmdArgs.push_back("-mllvm");
  CmdArgs.push_back("-force-precise-rotation-cost");
  CmdArgs.push_back("-mllvm");
  CmdArgs.push_back("-jump-inst-cost=6");

  // Never fold control flow into selects; control flow is already the most
  // efficient way to implement select.
  CmdArgs.push_back("-mllvm");
  CmdArgs.push_back("-phi-node-folding-threshold=0");
  CmdArgs.push_back("-mllvm");
  CmdArgs.push_back("-two-entry-phi-node-folding-threshold=0");

  // The 6502 has no alignment requirements, so this simplifies the ASM backend
  // and saves space.
  CmdArgs.push_back("-mllvm");
  CmdArgs.push_back("-align-large-globals=false");

  // Spill hoisting can turn a spill that requires no additional virtual
  // register (say of a GPR), into a spill that does (say of an Imag8). This
  // would be fine if spill hoisting didn't occur at the absolute very end of
  // register allocation, leaving no chance to assign the register. Global spill
  // hoisting doesn't seem like an absolutely essential optimization for now.
  // When we revisit, we can notify MOSInstrInfo that it's not allowed to
  // generate vregs here, then use the register scavenger.
  CmdArgs.push_back("-mllvm");
  CmdArgs.push_back("-disable-spill-hoist");
=======
/// SDLSearch: Search for Static Device Library
/// The search for SDL bitcode files is consistent with how static host
/// libraries are discovered. That is, the -l option triggers a search for
/// files in a set of directories called the LINKPATH. The host library search
/// procedure looks for a specific filename in the LINKPATH.  The filename for
/// a host library is lib<libname>.a or lib<libname>.so. For SDLs, there is an
/// ordered-set of filenames that are searched. We call this ordered-set of
/// filenames as SEARCH-ORDER. Since an SDL can either be device-type specific,
/// architecture specific, or generic across all architectures, a naming
/// convention and search order is used where the file name embeds the
/// architecture name <arch-name> (nvptx or amdgcn) and the GPU device type
/// <device-name> such as sm_30 and gfx906. <device-name> is absent in case of
/// device-independent SDLs. To reduce congestion in host library directories,
/// the search first looks for files in the “libdevice” subdirectory. SDLs that
/// are bc files begin with the prefix “lib”.
///
/// Machine-code SDLs can also be managed as an archive (*.a file). The
/// convention has been to use the prefix “lib”. To avoid confusion with host
/// archive libraries, we use prefix "libbc-" for the bitcode SDL archives.
///
bool tools::SDLSearch(const Driver &D, const llvm::opt::ArgList &DriverArgs,
                      llvm::opt::ArgStringList &CC1Args,
                      SmallVector<std::string, 8> LibraryPaths, std::string Lib,
                      StringRef Arch, StringRef Target, bool isBitCodeSDL,
                      bool postClangLink) {
  SmallVector<std::string, 12> SDLs;

  std::string LibDeviceLoc = "/libdevice";
  std::string LibBcPrefix = "/libbc-";
  std::string LibPrefix = "/lib";

  if (isBitCodeSDL) {
    // SEARCH-ORDER for Bitcode SDLs:
    //       libdevice/libbc-<libname>-<arch-name>-<device-type>.a
    //       libbc-<libname>-<arch-name>-<device-type>.a
    //       libdevice/libbc-<libname>-<arch-name>.a
    //       libbc-<libname>-<arch-name>.a
    //       libdevice/libbc-<libname>.a
    //       libbc-<libname>.a
    //       libdevice/lib<libname>-<arch-name>-<device-type>.bc
    //       lib<libname>-<arch-name>-<device-type>.bc
    //       libdevice/lib<libname>-<arch-name>.bc
    //       lib<libname>-<arch-name>.bc
    //       libdevice/lib<libname>.bc
    //       lib<libname>.bc

    for (StringRef Base : {LibBcPrefix, LibPrefix}) {
      const auto *Ext = Base.contains(LibBcPrefix) ? ".a" : ".bc";

      for (auto Suffix : {Twine(Lib + "-" + Arch + "-" + Target).str(),
                          Twine(Lib + "-" + Arch).str(), Twine(Lib).str()}) {
        SDLs.push_back(Twine(LibDeviceLoc + Base + Suffix + Ext).str());
        SDLs.push_back(Twine(Base + Suffix + Ext).str());
      }
    }
  } else {
    // SEARCH-ORDER for Machine-code SDLs:
    //    libdevice/lib<libname>-<arch-name>-<device-type>.a
    //    lib<libname>-<arch-name>-<device-type>.a
    //    libdevice/lib<libname>-<arch-name>.a
    //    lib<libname>-<arch-name>.a

    const auto *Ext = ".a";

    for (auto Suffix : {Twine(Lib + "-" + Arch + "-" + Target).str(),
                        Twine(Lib + "-" + Arch).str()}) {
      SDLs.push_back(Twine(LibDeviceLoc + LibPrefix + Suffix + Ext).str());
      SDLs.push_back(Twine(LibPrefix + Suffix + Ext).str());
    }
  }

  // The CUDA toolchain does not use a global device llvm-link before the LLVM
  // backend generates ptx. So currently, the use of bitcode SDL for nvptx is
  // only possible with post-clang-cc1 linking. Clang cc1 has a feature that
  // will link libraries after clang compilation while the LLVM IR is still in
  // memory. This utilizes a clang cc1 option called “-mlink-builtin-bitcode”.
  // This is a clang -cc1 option that is generated by the clang driver. The
  // option value must a full path to an existing file.
  bool FoundSDL = false;
  for (auto LPath : LibraryPaths) {
    for (auto SDL : SDLs) {
      auto FullName = Twine(LPath + SDL).str();
      if (llvm::sys::fs::exists(FullName)) {
        if (postClangLink)
          CC1Args.push_back("-mlink-builtin-bitcode");
        CC1Args.push_back(DriverArgs.MakeArgString(FullName));
        FoundSDL = true;
        break;
      }
    }
    if (FoundSDL)
      break;
  }
  return FoundSDL;
}

/// Search if a user provided archive file lib<libname>.a exists in any of
/// the library paths. If so, add a new command to clang-offload-bundler to
/// unbundle this archive and create a temporary device specific archive. Name
/// of this SDL is passed to the llvm-link (for amdgcn) or to the
/// clang-nvlink-wrapper (for nvptx) commands by the driver.
bool tools::GetSDLFromOffloadArchive(
    Compilation &C, const Driver &D, const Tool &T, const JobAction &JA,
    const InputInfoList &Inputs, const llvm::opt::ArgList &DriverArgs,
    llvm::opt::ArgStringList &CC1Args, SmallVector<std::string, 8> LibraryPaths,
    StringRef Lib, StringRef Arch, StringRef Target, bool isBitCodeSDL,
    bool postClangLink) {

  // We don't support bitcode archive bundles for nvptx
  if (isBitCodeSDL && Arch.contains("nvptx"))
    return false;

  bool FoundAOB = false;
  SmallVector<std::string, 2> AOBFileNames;
  std::string ArchiveOfBundles;
  for (auto LPath : LibraryPaths) {
    ArchiveOfBundles.clear();

    AOBFileNames.push_back(Twine(LPath + "/libdevice/lib" + Lib + ".a").str());
    AOBFileNames.push_back(Twine(LPath + "/lib" + Lib + ".a").str());

    for (auto AOB : AOBFileNames) {
      if (llvm::sys::fs::exists(AOB)) {
        ArchiveOfBundles = AOB;
        FoundAOB = true;
        break;
      }
    }

    if (!FoundAOB)
      continue;

    StringRef Prefix = isBitCodeSDL ? "libbc-" : "lib";
    std::string OutputLib = D.GetTemporaryPath(
        Twine(Prefix + Lib + "-" + Arch + "-" + Target).str(), "a");

    C.addTempFile(C.getArgs().MakeArgString(OutputLib.c_str()));

    ArgStringList CmdArgs;
    SmallString<128> DeviceTriple;
    DeviceTriple += Action::GetOffloadKindName(JA.getOffloadingDeviceKind());
    DeviceTriple += '-';
    std::string NormalizedTriple = T.getToolChain().getTriple().normalize();
    DeviceTriple += NormalizedTriple;
    if (!Target.empty()) {
      DeviceTriple += '-';
      DeviceTriple += Target;
    }

    std::string UnbundleArg("-unbundle");
    std::string TypeArg("-type=a");
    std::string InputArg("-inputs=" + ArchiveOfBundles);
    std::string OffloadArg("-targets=" + std::string(DeviceTriple));
    std::string OutputArg("-outputs=" + OutputLib);

    const char *UBProgram = DriverArgs.MakeArgString(
        T.getToolChain().GetProgramPath("clang-offload-bundler"));

    ArgStringList UBArgs;
    UBArgs.push_back(C.getArgs().MakeArgString(UnbundleArg.c_str()));
    UBArgs.push_back(C.getArgs().MakeArgString(TypeArg.c_str()));
    UBArgs.push_back(C.getArgs().MakeArgString(InputArg.c_str()));
    UBArgs.push_back(C.getArgs().MakeArgString(OffloadArg.c_str()));
    UBArgs.push_back(C.getArgs().MakeArgString(OutputArg.c_str()));

    // Add this flag to not exit from clang-offload-bundler if no compatible
    // code object is found in heterogenous archive library.
    std::string AdditionalArgs("-allow-missing-bundles");
    UBArgs.push_back(C.getArgs().MakeArgString(AdditionalArgs.c_str()));

    C.addCommand(std::make_unique<Command>(
        JA, T, ResponseFileSupport::AtFileCurCP(), UBProgram, UBArgs, Inputs,
        InputInfo(&JA, C.getArgs().MakeArgString(OutputLib.c_str()))));
    if (postClangLink)
      CC1Args.push_back("-mlink-builtin-bitcode");

    CC1Args.push_back(DriverArgs.MakeArgString(OutputLib));
    break;
  }

  return FoundAOB;
}

// Wrapper function used by driver for adding SDLs during link phase.
void tools::AddStaticDeviceLibsLinking(Compilation &C, const Tool &T,
                                const JobAction &JA,
                                const InputInfoList &Inputs,
                                const llvm::opt::ArgList &DriverArgs,
                                llvm::opt::ArgStringList &CC1Args,
                                StringRef Arch, StringRef Target,
                                bool isBitCodeSDL, bool postClangLink) {
  AddStaticDeviceLibs(&C, &T, &JA, &Inputs, C.getDriver(), DriverArgs, CC1Args,
                      Arch, Target, isBitCodeSDL, postClangLink);
}

// Wrapper function used for post clang linking of bitcode SDLS for nvptx by
// the CUDA toolchain.
void tools::AddStaticDeviceLibsPostLinking(const Driver &D,
                                const llvm::opt::ArgList &DriverArgs,
                                llvm::opt::ArgStringList &CC1Args,
                                StringRef Arch, StringRef Target,
                                bool isBitCodeSDL, bool postClangLink) {
  AddStaticDeviceLibs(nullptr, nullptr, nullptr, nullptr, D, DriverArgs,
                      CC1Args, Arch, Target, isBitCodeSDL, postClangLink);
}

// User defined Static Device Libraries(SDLs) can be passed to clang for
// offloading GPU compilers. Like static host libraries, the use of a SDL is
// specified with the -l command line option. The primary difference between
// host and SDLs is the filenames for SDLs (refer SEARCH-ORDER for Bitcode SDLs
// and SEARCH-ORDER for Machine-code SDLs for the naming convention).
// SDLs are of following types:
//
// * Bitcode SDLs: They can either be a *.bc file or an archive of *.bc files.
//           For NVPTX, these libraries are post-clang linked following each
//           compilation. For AMDGPU, these libraries are linked one time
//           during the application link phase.
//
// * Machine-code SDLs: They are archive files. For NVPTX, the archive members
//           contain cubin for Nvidia GPUs and are linked one time during the
//           link phase by the CUDA SDK linker called nvlink.	For AMDGPU, the
//           process for machine code SDLs is still in development. But they
//           will be linked by the LLVM tool lld.
//
// * Bundled objects that contain both host and device codes: Bundled objects
//           may also contain library code compiled from source. For NVPTX, the
//           bundle contains cubin. For AMDGPU, the bundle contains bitcode.
//
// For Bitcode and Machine-code SDLs, current compiler toolchains hardcode the
// inclusion of specific SDLs such as math libraries and the OpenMP device
// library libomptarget.
void tools::AddStaticDeviceLibs(Compilation *C, const Tool *T,
                                const JobAction *JA,
                                const InputInfoList *Inputs, const Driver &D,
                                const llvm::opt::ArgList &DriverArgs,
                                llvm::opt::ArgStringList &CC1Args,
                                StringRef Arch, StringRef Target,
                                bool isBitCodeSDL, bool postClangLink) {

  SmallVector<std::string, 8> LibraryPaths;
  // Add search directories from LIBRARY_PATH env variable
  llvm::Optional<std::string> LibPath =
      llvm::sys::Process::GetEnv("LIBRARY_PATH");
  if (LibPath) {
    SmallVector<StringRef, 8> Frags;
    const char EnvPathSeparatorStr[] = {llvm::sys::EnvPathSeparator, '\0'};
    llvm::SplitString(*LibPath, Frags, EnvPathSeparatorStr);
    for (StringRef Path : Frags)
      LibraryPaths.emplace_back(Path.trim());
  }

  // Add directories from user-specified -L options
  for (std::string Search_Dir : DriverArgs.getAllArgValues(options::OPT_L))
    LibraryPaths.emplace_back(Search_Dir);

  // Add path to lib-debug folders
  SmallString<256> DefaultLibPath = llvm::sys::path::parent_path(D.Dir);
  llvm::sys::path::append(DefaultLibPath, Twine("lib") + CLANG_LIBDIR_SUFFIX);
  LibraryPaths.emplace_back(DefaultLibPath.c_str());

  // Build list of Static Device Libraries SDLs specified by -l option
  llvm::SmallSet<std::string, 16> SDLNames;
  static const StringRef HostOnlyArchives[] = {
      "omp", "cudart", "m", "gcc", "gcc_s", "pthread", "hip_hcc"};
  for (auto SDLName : DriverArgs.getAllArgValues(options::OPT_l)) {
    if (!HostOnlyArchives->contains(SDLName)) {
      SDLNames.insert(SDLName);
    }
  }

  // The search stops as soon as an SDL file is found. The driver then provides
  // the full filename of the SDL to the llvm-link or clang-nvlink-wrapper
  // command. If no SDL is found after searching each LINKPATH with
  // SEARCH-ORDER, it is possible that an archive file lib<libname>.a exists
  // and may contain bundled object files.
  for (auto SDLName : SDLNames) {
    // This is the only call to SDLSearch
    if (!SDLSearch(D, DriverArgs, CC1Args, LibraryPaths, SDLName, Arch, Target,
                   isBitCodeSDL, postClangLink)) {
      GetSDLFromOffloadArchive(*C, D, *T, *JA, *Inputs, DriverArgs, CC1Args,
                               LibraryPaths, SDLName, Arch, Target,
                               isBitCodeSDL, postClangLink);
    }
  }
>>>>>>> 53ebfa7c
}

static llvm::opt::Arg *
getAMDGPUCodeObjectArgument(const Driver &D, const llvm::opt::ArgList &Args) {
  // The last of -mcode-object-v3, -mno-code-object-v3 and
  // -mcode-object-version=<version> wins.
  return Args.getLastArg(options::OPT_mcode_object_v3_legacy,
                         options::OPT_mno_code_object_v3_legacy,
                         options::OPT_mcode_object_version_EQ);
}

void tools::checkAMDGPUCodeObjectVersion(const Driver &D,
                                         const llvm::opt::ArgList &Args) {
  const unsigned MinCodeObjVer = 2;
  const unsigned MaxCodeObjVer = 4;

  // Emit warnings for legacy options even if they are overridden.
  if (Args.hasArg(options::OPT_mno_code_object_v3_legacy))
    D.Diag(diag::warn_drv_deprecated_arg) << "-mno-code-object-v3"
                                          << "-mcode-object-version=2";

  if (Args.hasArg(options::OPT_mcode_object_v3_legacy))
    D.Diag(diag::warn_drv_deprecated_arg) << "-mcode-object-v3"
                                          << "-mcode-object-version=3";

  if (auto *CodeObjArg = getAMDGPUCodeObjectArgument(D, Args)) {
    if (CodeObjArg->getOption().getID() ==
        options::OPT_mcode_object_version_EQ) {
      unsigned CodeObjVer = MaxCodeObjVer;
      auto Remnant =
          StringRef(CodeObjArg->getValue()).getAsInteger(0, CodeObjVer);
      if (Remnant || CodeObjVer < MinCodeObjVer || CodeObjVer > MaxCodeObjVer)
        D.Diag(diag::err_drv_invalid_int_value)
            << CodeObjArg->getAsString(Args) << CodeObjArg->getValue();
    }
  }
}

unsigned tools::getAMDGPUCodeObjectVersion(const Driver &D,
                                           const llvm::opt::ArgList &Args) {
  unsigned CodeObjVer = 4; // default
  if (auto *CodeObjArg = getAMDGPUCodeObjectArgument(D, Args)) {
    if (CodeObjArg->getOption().getID() ==
        options::OPT_mno_code_object_v3_legacy) {
      CodeObjVer = 2;
    } else if (CodeObjArg->getOption().getID() ==
               options::OPT_mcode_object_v3_legacy) {
      CodeObjVer = 3;
    } else {
      StringRef(CodeObjArg->getValue()).getAsInteger(0, CodeObjVer);
    }
  }
  return CodeObjVer;
}

bool tools::haveAMDGPUCodeObjectVersionArgument(
    const Driver &D, const llvm::opt::ArgList &Args) {
  return getAMDGPUCodeObjectArgument(D, Args) != nullptr;
}

void tools::addMachineOutlinerArgs(const Driver &D,
                                   const llvm::opt::ArgList &Args,
                                   llvm::opt::ArgStringList &CmdArgs,
                                   const llvm::Triple &Triple, bool IsLTO) {
  auto addArg = [&, IsLTO](const Twine &Arg) {
    if (IsLTO) {
      CmdArgs.push_back(Args.MakeArgString("-plugin-opt=" + Arg));
    } else {
      CmdArgs.push_back("-mllvm");
      CmdArgs.push_back(Args.MakeArgString(Arg));
    }
  };

  if (Arg *A = Args.getLastArg(options::OPT_moutline,
                               options::OPT_mno_outline)) {
    if (A->getOption().matches(options::OPT_moutline)) {
      // We only support -moutline in AArch64 and ARM targets right now. If
      // we're not compiling for these, emit a warning and ignore the flag.
      // Otherwise, add the proper mllvm flags.
      if (!(Triple.isARM() || Triple.isThumb() ||
            Triple.getArch() == llvm::Triple::aarch64 ||
            Triple.getArch() == llvm::Triple::aarch64_32)) {
        D.Diag(diag::warn_drv_moutline_unsupported_opt) << Triple.getArchName();
      } else {
        addArg(Twine("-enable-machine-outliner"));
      }
    } else {
      // Disable all outlining behaviour.
      addArg(Twine("-enable-machine-outliner=never"));
    }
  }
}

void tools::addOpenMPDeviceRTL(const Driver &D,
                               const llvm::opt::ArgList &DriverArgs,
                               llvm::opt::ArgStringList &CC1Args,
                               StringRef BitcodeSuffix,
                               const llvm::Triple &Triple) {
  SmallVector<StringRef, 8> LibraryPaths;

  // Add path to clang lib / lib64 folder.
  SmallString<256> DefaultLibPath = llvm::sys::path::parent_path(D.Dir);
  llvm::sys::path::append(DefaultLibPath, Twine("lib") + CLANG_LIBDIR_SUFFIX);
  LibraryPaths.emplace_back(DefaultLibPath.c_str());

  // Add user defined library paths from LIBRARY_PATH.
  llvm::Optional<std::string> LibPath =
      llvm::sys::Process::GetEnv("LIBRARY_PATH");
  if (LibPath) {
    SmallVector<StringRef, 8> Frags;
    const char EnvPathSeparatorStr[] = {llvm::sys::EnvPathSeparator, '\0'};
    llvm::SplitString(*LibPath, Frags, EnvPathSeparatorStr);
    for (StringRef Path : Frags)
      LibraryPaths.emplace_back(Path.trim());
  }

  OptSpecifier LibomptargetBCPathOpt =
      Triple.isAMDGCN() ? options::OPT_libomptarget_amdgcn_bc_path_EQ
                        : options::OPT_libomptarget_nvptx_bc_path_EQ;

  StringRef ArchPrefix = Triple.isAMDGCN() ? "amdgcn" : "nvptx";
  std::string LibOmpTargetName = "libomptarget-" + BitcodeSuffix.str() + ".bc";

  // First check whether user specifies bc library
  if (const Arg *A = DriverArgs.getLastArg(LibomptargetBCPathOpt)) {
    SmallString<128> LibOmpTargetFile(A->getValue());
    if (llvm::sys::fs::exists(LibOmpTargetFile) &&
        llvm::sys::fs::is_directory(LibOmpTargetFile)) {
      llvm::sys::path::append(LibOmpTargetFile, LibOmpTargetName);
    }

    if (llvm::sys::fs::exists(LibOmpTargetFile)) {
      CC1Args.push_back("-mlink-builtin-bitcode");
      CC1Args.push_back(DriverArgs.MakeArgString(LibOmpTargetFile));
    } else {
      D.Diag(diag::err_drv_omp_offload_target_bcruntime_not_found)
          << LibOmpTargetFile;
    }
  } else {
    bool FoundBCLibrary = false;

    for (StringRef LibraryPath : LibraryPaths) {
      SmallString<128> LibOmpTargetFile(LibraryPath);
      llvm::sys::path::append(LibOmpTargetFile, LibOmpTargetName);
      if (llvm::sys::fs::exists(LibOmpTargetFile)) {
        CC1Args.push_back("-mlink-builtin-bitcode");
        CC1Args.push_back(DriverArgs.MakeArgString(LibOmpTargetFile));
        FoundBCLibrary = true;
        break;
      }
    }

    if (!FoundBCLibrary)
      D.Diag(diag::err_drv_omp_offload_target_missingbcruntime)
          << LibOmpTargetName << ArchPrefix;
  }
}<|MERGE_RESOLUTION|>--- conflicted
+++ resolved
@@ -1593,7 +1593,6 @@
   }
 }
 
-<<<<<<< HEAD
 void tools::addMOSCodeGenArgs(llvm::opt::ArgStringList &CmdArgs) {
   // Give machine block placement an accurate cost assessment of branches and
   // fallthroughs. (By default, it considers unconditional branches cheaper than
@@ -1624,7 +1623,8 @@
   // generate vregs here, then use the register scavenger.
   CmdArgs.push_back("-mllvm");
   CmdArgs.push_back("-disable-spill-hoist");
-=======
+}
+
 /// SDLSearch: Search for Static Device Library
 /// The search for SDL bitcode files is consistent with how static host
 /// libraries are discovered. That is, the -l option triggers a search for
@@ -1909,7 +1909,6 @@
                                isBitCodeSDL, postClangLink);
     }
   }
->>>>>>> 53ebfa7c
 }
 
 static llvm::opt::Arg *
