//===--- ParseStmt.cpp - Statement and Block Parser -----------------------===//
//
// Part of the LLVM Project, under the Apache License v2.0 with LLVM Exceptions.
// See https://llvm.org/LICENSE.txt for license information.
// SPDX-License-Identifier: Apache-2.0 WITH LLVM-exception
//
//===----------------------------------------------------------------------===//
//
// This file implements the Statement and Block portions of the Parser
// interface.
//
//===----------------------------------------------------------------------===//

#include "clang/AST/PrettyDeclStackTrace.h"
#include "clang/Basic/Attributes.h"
#include "clang/Basic/PrettyStackTrace.h"
#include "clang/Parse/LoopHint.h"
#include "clang/Parse/Parser.h"
#include "clang/Parse/RAIIObjectsForParser.h"
#include "clang/Sema/DeclSpec.h"
#include "clang/Sema/Scope.h"
#include "clang/Sema/TypoCorrection.h"
#include "llvm/ADT/STLExtras.h"

using namespace clang;

//===----------------------------------------------------------------------===//
// C99 6.8: Statements and Blocks.
//===----------------------------------------------------------------------===//

/// Parse a standalone statement (for instance, as the body of an 'if',
/// 'while', or 'for').
StmtResult Parser::ParseStatement(SourceLocation *TrailingElseLoc,
                                  ParsedStmtContext StmtCtx) {
  StmtResult Res;

  // We may get back a null statement if we found a #pragma. Keep going until
  // we get an actual statement.
  do {
    StmtVector Stmts;
    Res = ParseStatementOrDeclaration(Stmts, StmtCtx, TrailingElseLoc);
  } while (!Res.isInvalid() && !Res.get());

  return Res;
}

/// ParseStatementOrDeclaration - Read 'statement' or 'declaration'.
///       StatementOrDeclaration:
///         statement
///         declaration
///
///       statement:
///         labeled-statement
///         compound-statement
///         expression-statement
///         selection-statement
///         iteration-statement
///         jump-statement
/// [C++]   declaration-statement
/// [C++]   try-block
/// [MS]    seh-try-block
/// [OBC]   objc-throw-statement
/// [OBC]   objc-try-catch-statement
/// [OBC]   objc-synchronized-statement
/// [GNU]   asm-statement
/// [OMP]   openmp-construct             [TODO]
///
///       labeled-statement:
///         identifier ':' statement
///         'case' constant-expression ':' statement
///         'default' ':' statement
///
///       selection-statement:
///         if-statement
///         switch-statement
///
///       iteration-statement:
///         while-statement
///         do-statement
///         for-statement
///
///       expression-statement:
///         expression[opt] ';'
///
///       jump-statement:
///         'goto' identifier ';'
///         'continue' ';'
///         'break' ';'
///         'return' expression[opt] ';'
/// [GNU]   'goto' '*' expression ';'
///
/// [OBC] objc-throw-statement:
/// [OBC]   '@' 'throw' expression ';'
/// [OBC]   '@' 'throw' ';'
///
StmtResult
Parser::ParseStatementOrDeclaration(StmtVector &Stmts,
                                    ParsedStmtContext StmtCtx,
                                    SourceLocation *TrailingElseLoc) {

  ParenBraceBracketBalancer BalancerRAIIObj(*this);

  // Because we're parsing either a statement or a declaration, the order of
  // attribute parsing is important. [[]] attributes at the start of a
  // statement are different from [[]] attributes that follow an __attribute__
  // at the start of the statement. Thus, we're not using MaybeParseAttributes
  // here because we don't want to allow arbitrary orderings.
  ParsedAttributes CXX11Attrs(AttrFactory);
  MaybeParseCXX11Attributes(CXX11Attrs, /*MightBeObjCMessageSend*/ true);
  ParsedAttributes GNUAttrs(AttrFactory);
  if (getLangOpts().OpenCL)
    MaybeParseGNUAttributes(GNUAttrs);

  StmtResult Res = ParseStatementOrDeclarationAfterAttributes(
      Stmts, StmtCtx, TrailingElseLoc, CXX11Attrs, GNUAttrs);
  MaybeDestroyTemplateIds();

  // Attributes that are left should all go on the statement, so concatenate the
  // two lists.
  ParsedAttributes Attrs(AttrFactory);
  takeAndConcatenateAttrs(CXX11Attrs, GNUAttrs, Attrs);

  assert((Attrs.empty() || Res.isInvalid() || Res.isUsable()) &&
         "attributes on empty statement");

  if (Attrs.empty() || Res.isInvalid())
    return Res;

  return Actions.ActOnAttributedStmt(Attrs, Res.get());
}

namespace {
class StatementFilterCCC final : public CorrectionCandidateCallback {
public:
  StatementFilterCCC(Token nextTok) : NextToken(nextTok) {
    WantTypeSpecifiers = nextTok.isOneOf(tok::l_paren, tok::less, tok::l_square,
                                         tok::identifier, tok::star, tok::amp);
    WantExpressionKeywords =
        nextTok.isOneOf(tok::l_paren, tok::identifier, tok::arrow, tok::period);
    WantRemainingKeywords =
        nextTok.isOneOf(tok::l_paren, tok::semi, tok::identifier, tok::l_brace);
    WantCXXNamedCasts = false;
  }

  bool ValidateCandidate(const TypoCorrection &candidate) override {
    if (FieldDecl *FD = candidate.getCorrectionDeclAs<FieldDecl>())
      return !candidate.getCorrectionSpecifier() || isa<ObjCIvarDecl>(FD);
    if (NextToken.is(tok::equal))
      return candidate.getCorrectionDeclAs<VarDecl>();
    if (NextToken.is(tok::period) &&
        candidate.getCorrectionDeclAs<NamespaceDecl>())
      return false;
    return CorrectionCandidateCallback::ValidateCandidate(candidate);
  }

  std::unique_ptr<CorrectionCandidateCallback> clone() override {
    return std::make_unique<StatementFilterCCC>(*this);
  }

private:
  Token NextToken;
};
}

StmtResult Parser::ParseStatementOrDeclarationAfterAttributes(
    StmtVector &Stmts, ParsedStmtContext StmtCtx,
    SourceLocation *TrailingElseLoc, ParsedAttributes &CXX11Attrs,
    ParsedAttributes &GNUAttrs) {
  const char *SemiError = nullptr;
  StmtResult Res;
  SourceLocation GNUAttributeLoc;

  // Cases in this switch statement should fall through if the parser expects
  // the token to end in a semicolon (in which case SemiError should be set),
  // or they directly 'return;' if not.
Retry:
  tok::TokenKind Kind  = Tok.getKind();
  SourceLocation AtLoc;
  switch (Kind) {
  case tok::at: // May be a @try or @throw statement
    {
      AtLoc = ConsumeToken();  // consume @
      return ParseObjCAtStatement(AtLoc, StmtCtx);
    }

  case tok::code_completion:
    cutOffParsing();
    Actions.CodeCompleteOrdinaryName(getCurScope(), Sema::PCC_Statement);
    return StmtError();

  case tok::identifier: {
    Token Next = NextToken();
    if (Next.is(tok::colon)) { // C99 6.8.1: labeled-statement
      // Both C++11 and GNU attributes preceding the label appertain to the
      // label, so put them in a single list to pass on to
      // ParseLabeledStatement().
      ParsedAttributes Attrs(AttrFactory);
      takeAndConcatenateAttrs(CXX11Attrs, GNUAttrs, Attrs);

      // identifier ':' statement
      return ParseLabeledStatement(Attrs, StmtCtx);
    }

    // Look up the identifier, and typo-correct it to a keyword if it's not
    // found.
    if (Next.isNot(tok::coloncolon)) {
      // Try to limit which sets of keywords should be included in typo
      // correction based on what the next token is.
      StatementFilterCCC CCC(Next);
      if (TryAnnotateName(&CCC) == ANK_Error) {
        // Handle errors here by skipping up to the next semicolon or '}', and
        // eat the semicolon if that's what stopped us.
        SkipUntil(tok::r_brace, StopAtSemi | StopBeforeMatch);
        if (Tok.is(tok::semi))
          ConsumeToken();
        return StmtError();
      }

      // If the identifier was typo-corrected, try again.
      if (Tok.isNot(tok::identifier))
        goto Retry;
    }

    // Fall through
    LLVM_FALLTHROUGH;
  }

  default: {
    bool HaveAttrs = !CXX11Attrs.empty() || !GNUAttrs.empty();
    auto IsStmtAttr = [](ParsedAttr &Attr) { return Attr.isStmtAttr(); };
    bool AllAttrsAreStmtAttrs = llvm::all_of(CXX11Attrs, IsStmtAttr) &&
                                llvm::all_of(GNUAttrs, IsStmtAttr);
    if ((getLangOpts().CPlusPlus || getLangOpts().MicrosoftExt ||
         (StmtCtx & ParsedStmtContext::AllowDeclarationsInC) !=
             ParsedStmtContext()) &&
        ((GNUAttributeLoc.isValid() && !(HaveAttrs && AllAttrsAreStmtAttrs)) ||
         isDeclarationStatement())) {
      SourceLocation DeclStart = Tok.getLocation(), DeclEnd;
      DeclGroupPtrTy Decl;
      if (GNUAttributeLoc.isValid()) {
        DeclStart = GNUAttributeLoc;
        Decl = ParseDeclaration(DeclaratorContext::Block, DeclEnd, CXX11Attrs,
                                GNUAttrs, &GNUAttributeLoc);
      } else {
        Decl = ParseDeclaration(DeclaratorContext::Block, DeclEnd, CXX11Attrs,
                                GNUAttrs);
      }
      if (CXX11Attrs.Range.getBegin().isValid()) {
        // The caller must guarantee that the CXX11Attrs appear before the
        // GNUAttrs, and we rely on that here.
        assert(GNUAttrs.Range.getBegin().isInvalid() ||
               GNUAttrs.Range.getBegin() > CXX11Attrs.Range.getBegin());
        DeclStart = CXX11Attrs.Range.getBegin();
      } else if (GNUAttrs.Range.getBegin().isValid())
        DeclStart = GNUAttrs.Range.getBegin();
      return Actions.ActOnDeclStmt(Decl, DeclStart, DeclEnd);
    }

    if (Tok.is(tok::r_brace)) {
      Diag(Tok, diag::err_expected_statement);
      return StmtError();
    }

    return ParseExprStatement(StmtCtx);
  }

  case tok::kw___attribute: {
    GNUAttributeLoc = Tok.getLocation();
    ParseGNUAttributes(GNUAttrs);
    goto Retry;
  }

  case tok::kw_case:                // C99 6.8.1: labeled-statement
    return ParseCaseStatement(StmtCtx);
  case tok::kw_default:             // C99 6.8.1: labeled-statement
    return ParseDefaultStatement(StmtCtx);

  case tok::l_brace:                // C99 6.8.2: compound-statement
    return ParseCompoundStatement();
  case tok::semi: {                 // C99 6.8.3p3: expression[opt] ';'
    bool HasLeadingEmptyMacro = Tok.hasLeadingEmptyMacro();
    return Actions.ActOnNullStmt(ConsumeToken(), HasLeadingEmptyMacro);
  }

  case tok::kw_if:                  // C99 6.8.4.1: if-statement
    return ParseIfStatement(TrailingElseLoc);
  case tok::kw_switch:              // C99 6.8.4.2: switch-statement
    return ParseSwitchStatement(TrailingElseLoc);

  case tok::kw_while:               // C99 6.8.5.1: while-statement
    return ParseWhileStatement(TrailingElseLoc);
  case tok::kw_do:                  // C99 6.8.5.2: do-statement
    Res = ParseDoStatement();
    SemiError = "do/while";
    break;
  case tok::kw_for:                 // C99 6.8.5.3: for-statement
    return ParseForStatement(TrailingElseLoc);

  case tok::kw_goto:                // C99 6.8.6.1: goto-statement
    Res = ParseGotoStatement();
    SemiError = "goto";
    break;
  case tok::kw_continue:            // C99 6.8.6.2: continue-statement
    Res = ParseContinueStatement();
    SemiError = "continue";
    break;
  case tok::kw_break:               // C99 6.8.6.3: break-statement
    Res = ParseBreakStatement();
    SemiError = "break";
    break;
  case tok::kw_return:              // C99 6.8.6.4: return-statement
    Res = ParseReturnStatement();
    SemiError = "return";
    break;
  case tok::kw_co_return:            // C++ Coroutines: co_return statement
    Res = ParseReturnStatement();
    SemiError = "co_return";
    break;

  case tok::kw_asm: {
<<<<<<< HEAD
=======
    for (const ParsedAttr &AL : CXX11Attrs)
      Diag(AL.getRange().getBegin(), diag::warn_attribute_ignored) << AL;
    // Prevent these from being interpreted as statement attributes later on.
    CXX11Attrs.clear();
    ProhibitAttributes(GNUAttrs);
>>>>>>> df6291a6
    bool msAsm = false;
    Res = ParseAsmStatement(msAsm);
    if (msAsm) return Res;
    SemiError = "asm";
    break;
  }

  case tok::kw___if_exists:
  case tok::kw___if_not_exists:
    ProhibitAttributes(CXX11Attrs);
    ProhibitAttributes(GNUAttrs);
    ParseMicrosoftIfExistsStatement(Stmts);
    // An __if_exists block is like a compound statement, but it doesn't create
    // a new scope.
    return StmtEmpty();

  case tok::kw_try:                 // C++ 15: try-block
    return ParseCXXTryBlock();

  case tok::kw___try:
    ProhibitAttributes(CXX11Attrs);
    ProhibitAttributes(GNUAttrs);
    return ParseSEHTryBlock();

  case tok::kw___leave:
    Res = ParseSEHLeaveStatement();
    SemiError = "__leave";
    break;

  case tok::annot_pragma_vis:
    ProhibitAttributes(CXX11Attrs);
    ProhibitAttributes(GNUAttrs);
    HandlePragmaVisibility();
    return StmtEmpty();

  case tok::annot_pragma_pack:
    ProhibitAttributes(CXX11Attrs);
    ProhibitAttributes(GNUAttrs);
    HandlePragmaPack();
    return StmtEmpty();

  case tok::annot_pragma_msstruct:
    ProhibitAttributes(CXX11Attrs);
    ProhibitAttributes(GNUAttrs);
    HandlePragmaMSStruct();
    return StmtEmpty();

  case tok::annot_pragma_align:
    ProhibitAttributes(CXX11Attrs);
    ProhibitAttributes(GNUAttrs);
    HandlePragmaAlign();
    return StmtEmpty();

  case tok::annot_pragma_weak:
    ProhibitAttributes(CXX11Attrs);
    ProhibitAttributes(GNUAttrs);
    HandlePragmaWeak();
    return StmtEmpty();

  case tok::annot_pragma_weakalias:
    ProhibitAttributes(CXX11Attrs);
    ProhibitAttributes(GNUAttrs);
    HandlePragmaWeakAlias();
    return StmtEmpty();

  case tok::annot_pragma_redefine_extname:
    ProhibitAttributes(CXX11Attrs);
    ProhibitAttributes(GNUAttrs);
    HandlePragmaRedefineExtname();
    return StmtEmpty();

  case tok::annot_pragma_fp_contract:
    ProhibitAttributes(CXX11Attrs);
    ProhibitAttributes(GNUAttrs);
    Diag(Tok, diag::err_pragma_file_or_compound_scope) << "fp_contract";
    ConsumeAnnotationToken();
    return StmtError();

  case tok::annot_pragma_fp:
    ProhibitAttributes(CXX11Attrs);
    ProhibitAttributes(GNUAttrs);
    Diag(Tok, diag::err_pragma_file_or_compound_scope) << "clang fp";
    ConsumeAnnotationToken();
    return StmtError();

  case tok::annot_pragma_fenv_access:
  case tok::annot_pragma_fenv_access_ms:
    ProhibitAttributes(CXX11Attrs);
    ProhibitAttributes(GNUAttrs);
    Diag(Tok, diag::err_pragma_file_or_compound_scope)
        << (Kind == tok::annot_pragma_fenv_access ? "STDC FENV_ACCESS"
                                                    : "fenv_access");
    ConsumeAnnotationToken();
    return StmtEmpty();

  case tok::annot_pragma_fenv_round:
    ProhibitAttributes(CXX11Attrs);
    ProhibitAttributes(GNUAttrs);
    Diag(Tok, diag::err_pragma_file_or_compound_scope) << "STDC FENV_ROUND";
    ConsumeAnnotationToken();
    return StmtError();

  case tok::annot_pragma_float_control:
    ProhibitAttributes(CXX11Attrs);
    ProhibitAttributes(GNUAttrs);
    Diag(Tok, diag::err_pragma_file_or_compound_scope) << "float_control";
    ConsumeAnnotationToken();
    return StmtError();

  case tok::annot_pragma_opencl_extension:
    ProhibitAttributes(CXX11Attrs);
    ProhibitAttributes(GNUAttrs);
    HandlePragmaOpenCLExtension();
    return StmtEmpty();

  case tok::annot_pragma_captured:
    ProhibitAttributes(CXX11Attrs);
    ProhibitAttributes(GNUAttrs);
    return HandlePragmaCaptured();

  case tok::annot_pragma_openmp:
    // Prohibit attributes that are not OpenMP attributes, but only before
    // processing a #pragma omp clause.
    ProhibitAttributes(CXX11Attrs);
    ProhibitAttributes(GNUAttrs);
    LLVM_FALLTHROUGH;
  case tok::annot_attr_openmp:
    // Do not prohibit attributes if they were OpenMP attributes.
    return ParseOpenMPDeclarativeOrExecutableDirective(StmtCtx);

  case tok::annot_pragma_ms_pointers_to_members:
    ProhibitAttributes(CXX11Attrs);
    ProhibitAttributes(GNUAttrs);
    HandlePragmaMSPointersToMembers();
    return StmtEmpty();

  case tok::annot_pragma_ms_pragma:
    ProhibitAttributes(CXX11Attrs);
    ProhibitAttributes(GNUAttrs);
    HandlePragmaMSPragma();
    return StmtEmpty();

  case tok::annot_pragma_ms_vtordisp:
    ProhibitAttributes(CXX11Attrs);
    ProhibitAttributes(GNUAttrs);
    HandlePragmaMSVtorDisp();
    return StmtEmpty();

  case tok::annot_pragma_loop_hint:
    ProhibitAttributes(CXX11Attrs);
    ProhibitAttributes(GNUAttrs);
    return ParsePragmaLoopHint(Stmts, StmtCtx, TrailingElseLoc, CXX11Attrs);

  case tok::annot_pragma_dump:
    HandlePragmaDump();
    return StmtEmpty();

  case tok::annot_pragma_attribute:
    HandlePragmaAttribute();
    return StmtEmpty();
  }

  // If we reached this code, the statement must end in a semicolon.
  if (!TryConsumeToken(tok::semi) && !Res.isInvalid()) {
    // If the result was valid, then we do want to diagnose this.  Use
    // ExpectAndConsume to emit the diagnostic, even though we know it won't
    // succeed.
    ExpectAndConsume(tok::semi, diag::err_expected_semi_after_stmt, SemiError);
    // Skip until we see a } or ;, but don't eat it.
    SkipUntil(tok::r_brace, StopAtSemi | StopBeforeMatch);
  }

  return Res;
}

/// Parse an expression statement.
StmtResult Parser::ParseExprStatement(ParsedStmtContext StmtCtx) {
  // If a case keyword is missing, this is where it should be inserted.
  Token OldToken = Tok;

  ExprStatementTokLoc = Tok.getLocation();

  // expression[opt] ';'
  ExprResult Expr(ParseExpression());
  if (Expr.isInvalid()) {
    // If the expression is invalid, skip ahead to the next semicolon or '}'.
    // Not doing this opens us up to the possibility of infinite loops if
    // ParseExpression does not consume any tokens.
    SkipUntil(tok::r_brace, StopAtSemi | StopBeforeMatch);
    if (Tok.is(tok::semi))
      ConsumeToken();
    return Actions.ActOnExprStmtError();
  }

  if (Tok.is(tok::colon) && getCurScope()->isSwitchScope() &&
      Actions.CheckCaseExpression(Expr.get())) {
    // If a constant expression is followed by a colon inside a switch block,
    // suggest a missing case keyword.
    Diag(OldToken, diag::err_expected_case_before_expression)
      << FixItHint::CreateInsertion(OldToken.getLocation(), "case ");

    // Recover parsing as a case statement.
    return ParseCaseStatement(StmtCtx, /*MissingCase=*/true, Expr);
  }

  // Otherwise, eat the semicolon.
  ExpectAndConsumeSemi(diag::err_expected_semi_after_expr);
  return handleExprStmt(Expr, StmtCtx);
}

/// ParseSEHTryBlockCommon
///
/// seh-try-block:
///   '__try' compound-statement seh-handler
///
/// seh-handler:
///   seh-except-block
///   seh-finally-block
///
StmtResult Parser::ParseSEHTryBlock() {
  assert(Tok.is(tok::kw___try) && "Expected '__try'");
  SourceLocation TryLoc = ConsumeToken();

  if (Tok.isNot(tok::l_brace))
    return StmtError(Diag(Tok, diag::err_expected) << tok::l_brace);

  StmtResult TryBlock(ParseCompoundStatement(
      /*isStmtExpr=*/false,
      Scope::DeclScope | Scope::CompoundStmtScope | Scope::SEHTryScope));
  if (TryBlock.isInvalid())
    return TryBlock;

  StmtResult Handler;
  if (Tok.is(tok::identifier) &&
      Tok.getIdentifierInfo() == getSEHExceptKeyword()) {
    SourceLocation Loc = ConsumeToken();
    Handler = ParseSEHExceptBlock(Loc);
  } else if (Tok.is(tok::kw___finally)) {
    SourceLocation Loc = ConsumeToken();
    Handler = ParseSEHFinallyBlock(Loc);
  } else {
    return StmtError(Diag(Tok, diag::err_seh_expected_handler));
  }

  if(Handler.isInvalid())
    return Handler;

  return Actions.ActOnSEHTryBlock(false /* IsCXXTry */,
                                  TryLoc,
                                  TryBlock.get(),
                                  Handler.get());
}

/// ParseSEHExceptBlock - Handle __except
///
/// seh-except-block:
///   '__except' '(' seh-filter-expression ')' compound-statement
///
StmtResult Parser::ParseSEHExceptBlock(SourceLocation ExceptLoc) {
  PoisonIdentifierRAIIObject raii(Ident__exception_code, false),
    raii2(Ident___exception_code, false),
    raii3(Ident_GetExceptionCode, false);

  if (ExpectAndConsume(tok::l_paren))
    return StmtError();

  ParseScope ExpectScope(this, Scope::DeclScope | Scope::ControlScope |
                                   Scope::SEHExceptScope);

  if (getLangOpts().Borland) {
    Ident__exception_info->setIsPoisoned(false);
    Ident___exception_info->setIsPoisoned(false);
    Ident_GetExceptionInfo->setIsPoisoned(false);
  }

  ExprResult FilterExpr;
  {
    ParseScopeFlags FilterScope(this, getCurScope()->getFlags() |
                                          Scope::SEHFilterScope);
    FilterExpr = Actions.CorrectDelayedTyposInExpr(ParseExpression());
  }

  if (getLangOpts().Borland) {
    Ident__exception_info->setIsPoisoned(true);
    Ident___exception_info->setIsPoisoned(true);
    Ident_GetExceptionInfo->setIsPoisoned(true);
  }

  if(FilterExpr.isInvalid())
    return StmtError();

  if (ExpectAndConsume(tok::r_paren))
    return StmtError();

  if (Tok.isNot(tok::l_brace))
    return StmtError(Diag(Tok, diag::err_expected) << tok::l_brace);

  StmtResult Block(ParseCompoundStatement());

  if(Block.isInvalid())
    return Block;

  return Actions.ActOnSEHExceptBlock(ExceptLoc, FilterExpr.get(), Block.get());
}

/// ParseSEHFinallyBlock - Handle __finally
///
/// seh-finally-block:
///   '__finally' compound-statement
///
StmtResult Parser::ParseSEHFinallyBlock(SourceLocation FinallyLoc) {
  PoisonIdentifierRAIIObject raii(Ident__abnormal_termination, false),
    raii2(Ident___abnormal_termination, false),
    raii3(Ident_AbnormalTermination, false);

  if (Tok.isNot(tok::l_brace))
    return StmtError(Diag(Tok, diag::err_expected) << tok::l_brace);

  ParseScope FinallyScope(this, 0);
  Actions.ActOnStartSEHFinallyBlock();

  StmtResult Block(ParseCompoundStatement());
  if(Block.isInvalid()) {
    Actions.ActOnAbortSEHFinallyBlock();
    return Block;
  }

  return Actions.ActOnFinishSEHFinallyBlock(FinallyLoc, Block.get());
}

/// Handle __leave
///
/// seh-leave-statement:
///   '__leave' ';'
///
StmtResult Parser::ParseSEHLeaveStatement() {
  SourceLocation LeaveLoc = ConsumeToken();  // eat the '__leave'.
  return Actions.ActOnSEHLeaveStmt(LeaveLoc, getCurScope());
}

/// ParseLabeledStatement - We have an identifier and a ':' after it.
///
///       labeled-statement:
///         identifier ':' statement
/// [GNU]   identifier ':' attributes[opt] statement
///
StmtResult Parser::ParseLabeledStatement(ParsedAttributes &Attrs,
                                         ParsedStmtContext StmtCtx) {
  assert(Tok.is(tok::identifier) && Tok.getIdentifierInfo() &&
         "Not an identifier!");

  // The substatement is always a 'statement', not a 'declaration', but is
  // otherwise in the same context as the labeled-statement.
  StmtCtx &= ~ParsedStmtContext::AllowDeclarationsInC;

  Token IdentTok = Tok;  // Save the whole token.
  ConsumeToken();  // eat the identifier.

  assert(Tok.is(tok::colon) && "Not a label!");

  // identifier ':' statement
  SourceLocation ColonLoc = ConsumeToken();

  // Read label attributes, if present.
  StmtResult SubStmt;
  if (Tok.is(tok::kw___attribute)) {
    ParsedAttributes TempAttrs(AttrFactory);
    ParseGNUAttributes(TempAttrs);

    // In C++, GNU attributes only apply to the label if they are followed by a
    // semicolon, to disambiguate label attributes from attributes on a labeled
    // declaration.
    //
    // This doesn't quite match what GCC does; if the attribute list is empty
    // and followed by a semicolon, GCC will reject (it appears to parse the
    // attributes as part of a statement in that case). That looks like a bug.
    if (!getLangOpts().CPlusPlus || Tok.is(tok::semi))
      Attrs.takeAllFrom(TempAttrs);
    else {
      StmtVector Stmts;
      ParsedAttributes EmptyCXX11Attrs(AttrFactory);
      SubStmt = ParseStatementOrDeclarationAfterAttributes(
          Stmts, StmtCtx, nullptr, EmptyCXX11Attrs, TempAttrs);
      if (!TempAttrs.empty() && !SubStmt.isInvalid())
        SubStmt = Actions.ActOnAttributedStmt(TempAttrs, SubStmt.get());
    }
  }

  // If we've not parsed a statement yet, parse one now.
  if (!SubStmt.isInvalid() && !SubStmt.isUsable())
    SubStmt = ParseStatement(nullptr, StmtCtx);

  // Broken substmt shouldn't prevent the label from being added to the AST.
  if (SubStmt.isInvalid())
    SubStmt = Actions.ActOnNullStmt(ColonLoc);

  LabelDecl *LD = Actions.LookupOrCreateLabel(IdentTok.getIdentifierInfo(),
                                              IdentTok.getLocation());
  Actions.ProcessDeclAttributeList(Actions.CurScope, LD, Attrs);
  Attrs.clear();

  return Actions.ActOnLabelStmt(IdentTok.getLocation(), LD, ColonLoc,
                                SubStmt.get());
}

/// ParseCaseStatement
///       labeled-statement:
///         'case' constant-expression ':' statement
/// [GNU]   'case' constant-expression '...' constant-expression ':' statement
///
StmtResult Parser::ParseCaseStatement(ParsedStmtContext StmtCtx,
                                      bool MissingCase, ExprResult Expr) {
  assert((MissingCase || Tok.is(tok::kw_case)) && "Not a case stmt!");

  // The substatement is always a 'statement', not a 'declaration', but is
  // otherwise in the same context as the labeled-statement.
  StmtCtx &= ~ParsedStmtContext::AllowDeclarationsInC;

  // It is very very common for code to contain many case statements recursively
  // nested, as in (but usually without indentation):
  //  case 1:
  //    case 2:
  //      case 3:
  //         case 4:
  //           case 5: etc.
  //
  // Parsing this naively works, but is both inefficient and can cause us to run
  // out of stack space in our recursive descent parser.  As a special case,
  // flatten this recursion into an iterative loop.  This is complex and gross,
  // but all the grossness is constrained to ParseCaseStatement (and some
  // weirdness in the actions), so this is just local grossness :).

  // TopLevelCase - This is the highest level we have parsed.  'case 1' in the
  // example above.
  StmtResult TopLevelCase(true);

  // DeepestParsedCaseStmt - This is the deepest statement we have parsed, which
  // gets updated each time a new case is parsed, and whose body is unset so
  // far.  When parsing 'case 4', this is the 'case 3' node.
  Stmt *DeepestParsedCaseStmt = nullptr;

  // While we have case statements, eat and stack them.
  SourceLocation ColonLoc;
  do {
    SourceLocation CaseLoc = MissingCase ? Expr.get()->getExprLoc() :
                                           ConsumeToken();  // eat the 'case'.
    ColonLoc = SourceLocation();

    if (Tok.is(tok::code_completion)) {
      cutOffParsing();
      Actions.CodeCompleteCase(getCurScope());
      return StmtError();
    }

    /// We don't want to treat 'case x : y' as a potential typo for 'case x::y'.
    /// Disable this form of error recovery while we're parsing the case
    /// expression.
    ColonProtectionRAIIObject ColonProtection(*this);

    ExprResult LHS;
    if (!MissingCase) {
      LHS = ParseCaseExpression(CaseLoc);
      if (LHS.isInvalid()) {
        // If constant-expression is parsed unsuccessfully, recover by skipping
        // current case statement (moving to the colon that ends it).
        if (!SkipUntil(tok::colon, tok::r_brace, StopAtSemi | StopBeforeMatch))
          return StmtError();
      }
    } else {
      LHS = Expr;
      MissingCase = false;
    }

    // GNU case range extension.
    SourceLocation DotDotDotLoc;
    ExprResult RHS;
    if (TryConsumeToken(tok::ellipsis, DotDotDotLoc)) {
      Diag(DotDotDotLoc, diag::ext_gnu_case_range);
      RHS = ParseCaseExpression(CaseLoc);
      if (RHS.isInvalid()) {
        if (!SkipUntil(tok::colon, tok::r_brace, StopAtSemi | StopBeforeMatch))
          return StmtError();
      }
    }

    ColonProtection.restore();

    if (TryConsumeToken(tok::colon, ColonLoc)) {
    } else if (TryConsumeToken(tok::semi, ColonLoc) ||
               TryConsumeToken(tok::coloncolon, ColonLoc)) {
      // Treat "case blah;" or "case blah::" as a typo for "case blah:".
      Diag(ColonLoc, diag::err_expected_after)
          << "'case'" << tok::colon
          << FixItHint::CreateReplacement(ColonLoc, ":");
    } else {
      SourceLocation ExpectedLoc = PP.getLocForEndOfToken(PrevTokLocation);
      Diag(ExpectedLoc, diag::err_expected_after)
          << "'case'" << tok::colon
          << FixItHint::CreateInsertion(ExpectedLoc, ":");
      ColonLoc = ExpectedLoc;
    }

    StmtResult Case =
        Actions.ActOnCaseStmt(CaseLoc, LHS, DotDotDotLoc, RHS, ColonLoc);

    // If we had a sema error parsing this case, then just ignore it and
    // continue parsing the sub-stmt.
    if (Case.isInvalid()) {
      if (TopLevelCase.isInvalid())  // No parsed case stmts.
        return ParseStatement(/*TrailingElseLoc=*/nullptr, StmtCtx);
      // Otherwise, just don't add it as a nested case.
    } else {
      // If this is the first case statement we parsed, it becomes TopLevelCase.
      // Otherwise we link it into the current chain.
      Stmt *NextDeepest = Case.get();
      if (TopLevelCase.isInvalid())
        TopLevelCase = Case;
      else
        Actions.ActOnCaseStmtBody(DeepestParsedCaseStmt, Case.get());
      DeepestParsedCaseStmt = NextDeepest;
    }

    // Handle all case statements.
  } while (Tok.is(tok::kw_case));

  // If we found a non-case statement, start by parsing it.
  StmtResult SubStmt;

  if (Tok.isNot(tok::r_brace)) {
    SubStmt = ParseStatement(/*TrailingElseLoc=*/nullptr, StmtCtx);
  } else {
    // Nicely diagnose the common error "switch (X) { case 4: }", which is
    // not valid.  If ColonLoc doesn't point to a valid text location, there was
    // another parsing error, so avoid producing extra diagnostics.
    if (ColonLoc.isValid()) {
      SourceLocation AfterColonLoc = PP.getLocForEndOfToken(ColonLoc);
      Diag(AfterColonLoc, diag::err_label_end_of_compound_statement)
        << FixItHint::CreateInsertion(AfterColonLoc, " ;");
    }
    SubStmt = StmtError();
  }

  // Install the body into the most deeply-nested case.
  if (DeepestParsedCaseStmt) {
    // Broken sub-stmt shouldn't prevent forming the case statement properly.
    if (SubStmt.isInvalid())
      SubStmt = Actions.ActOnNullStmt(SourceLocation());
    Actions.ActOnCaseStmtBody(DeepestParsedCaseStmt, SubStmt.get());
  }

  // Return the top level parsed statement tree.
  return TopLevelCase;
}

/// ParseDefaultStatement
///       labeled-statement:
///         'default' ':' statement
/// Note that this does not parse the 'statement' at the end.
///
StmtResult Parser::ParseDefaultStatement(ParsedStmtContext StmtCtx) {
  assert(Tok.is(tok::kw_default) && "Not a default stmt!");

  // The substatement is always a 'statement', not a 'declaration', but is
  // otherwise in the same context as the labeled-statement.
  StmtCtx &= ~ParsedStmtContext::AllowDeclarationsInC;

  SourceLocation DefaultLoc = ConsumeToken();  // eat the 'default'.

  SourceLocation ColonLoc;
  if (TryConsumeToken(tok::colon, ColonLoc)) {
  } else if (TryConsumeToken(tok::semi, ColonLoc)) {
    // Treat "default;" as a typo for "default:".
    Diag(ColonLoc, diag::err_expected_after)
        << "'default'" << tok::colon
        << FixItHint::CreateReplacement(ColonLoc, ":");
  } else {
    SourceLocation ExpectedLoc = PP.getLocForEndOfToken(PrevTokLocation);
    Diag(ExpectedLoc, diag::err_expected_after)
        << "'default'" << tok::colon
        << FixItHint::CreateInsertion(ExpectedLoc, ":");
    ColonLoc = ExpectedLoc;
  }

  StmtResult SubStmt;

  if (Tok.isNot(tok::r_brace)) {
    SubStmt = ParseStatement(/*TrailingElseLoc=*/nullptr, StmtCtx);
  } else {
    // Diagnose the common error "switch (X) {... default: }", which is
    // not valid.
    SourceLocation AfterColonLoc = PP.getLocForEndOfToken(ColonLoc);
    Diag(AfterColonLoc, diag::err_label_end_of_compound_statement)
      << FixItHint::CreateInsertion(AfterColonLoc, " ;");
    SubStmt = true;
  }

  // Broken sub-stmt shouldn't prevent forming the case statement properly.
  if (SubStmt.isInvalid())
    SubStmt = Actions.ActOnNullStmt(ColonLoc);

  return Actions.ActOnDefaultStmt(DefaultLoc, ColonLoc,
                                  SubStmt.get(), getCurScope());
}

StmtResult Parser::ParseCompoundStatement(bool isStmtExpr) {
  return ParseCompoundStatement(isStmtExpr,
                                Scope::DeclScope | Scope::CompoundStmtScope);
}

/// ParseCompoundStatement - Parse a "{}" block.
///
///       compound-statement: [C99 6.8.2]
///         { block-item-list[opt] }
/// [GNU]   { label-declarations block-item-list } [TODO]
///
///       block-item-list:
///         block-item
///         block-item-list block-item
///
///       block-item:
///         declaration
/// [GNU]   '__extension__' declaration
///         statement
///
/// [GNU] label-declarations:
/// [GNU]   label-declaration
/// [GNU]   label-declarations label-declaration
///
/// [GNU] label-declaration:
/// [GNU]   '__label__' identifier-list ';'
///
StmtResult Parser::ParseCompoundStatement(bool isStmtExpr,
                                          unsigned ScopeFlags) {
  assert(Tok.is(tok::l_brace) && "Not a compount stmt!");

  // Enter a scope to hold everything within the compound stmt.  Compound
  // statements can always hold declarations.
  ParseScope CompoundScope(this, ScopeFlags);

  // Parse the statements in the body.
  return ParseCompoundStatementBody(isStmtExpr);
}

/// Parse any pragmas at the start of the compound expression. We handle these
/// separately since some pragmas (FP_CONTRACT) must appear before any C
/// statement in the compound, but may be intermingled with other pragmas.
void Parser::ParseCompoundStatementLeadingPragmas() {
  bool checkForPragmas = true;
  while (checkForPragmas) {
    switch (Tok.getKind()) {
    case tok::annot_pragma_vis:
      HandlePragmaVisibility();
      break;
    case tok::annot_pragma_pack:
      HandlePragmaPack();
      break;
    case tok::annot_pragma_msstruct:
      HandlePragmaMSStruct();
      break;
    case tok::annot_pragma_align:
      HandlePragmaAlign();
      break;
    case tok::annot_pragma_weak:
      HandlePragmaWeak();
      break;
    case tok::annot_pragma_weakalias:
      HandlePragmaWeakAlias();
      break;
    case tok::annot_pragma_redefine_extname:
      HandlePragmaRedefineExtname();
      break;
    case tok::annot_pragma_opencl_extension:
      HandlePragmaOpenCLExtension();
      break;
    case tok::annot_pragma_fp_contract:
      HandlePragmaFPContract();
      break;
    case tok::annot_pragma_fp:
      HandlePragmaFP();
      break;
    case tok::annot_pragma_fenv_access:
    case tok::annot_pragma_fenv_access_ms:
      HandlePragmaFEnvAccess();
      break;
    case tok::annot_pragma_fenv_round:
      HandlePragmaFEnvRound();
      break;
    case tok::annot_pragma_float_control:
      HandlePragmaFloatControl();
      break;
    case tok::annot_pragma_ms_pointers_to_members:
      HandlePragmaMSPointersToMembers();
      break;
    case tok::annot_pragma_ms_pragma:
      HandlePragmaMSPragma();
      break;
    case tok::annot_pragma_ms_vtordisp:
      HandlePragmaMSVtorDisp();
      break;
    case tok::annot_pragma_dump:
      HandlePragmaDump();
      break;
    default:
      checkForPragmas = false;
      break;
    }
  }

}

/// Consume any extra semi-colons resulting in null statements,
/// returning true if any tok::semi were consumed.
bool Parser::ConsumeNullStmt(StmtVector &Stmts) {
  if (!Tok.is(tok::semi))
    return false;

  SourceLocation StartLoc = Tok.getLocation();
  SourceLocation EndLoc;

  while (Tok.is(tok::semi) && !Tok.hasLeadingEmptyMacro() &&
         Tok.getLocation().isValid() && !Tok.getLocation().isMacroID()) {
    EndLoc = Tok.getLocation();

    // Don't just ConsumeToken() this tok::semi, do store it in AST.
    StmtResult R =
        ParseStatementOrDeclaration(Stmts, ParsedStmtContext::SubStmt);
    if (R.isUsable())
      Stmts.push_back(R.get());
  }

  // Did not consume any extra semi.
  if (EndLoc.isInvalid())
    return false;

  Diag(StartLoc, diag::warn_null_statement)
      << FixItHint::CreateRemoval(SourceRange(StartLoc, EndLoc));
  return true;
}

StmtResult Parser::handleExprStmt(ExprResult E, ParsedStmtContext StmtCtx) {
  bool IsStmtExprResult = false;
  if ((StmtCtx & ParsedStmtContext::InStmtExpr) != ParsedStmtContext()) {
    // For GCC compatibility we skip past NullStmts.
    unsigned LookAhead = 0;
    while (GetLookAheadToken(LookAhead).is(tok::semi)) {
      ++LookAhead;
    }
    // Then look to see if the next two tokens close the statement expression;
    // if so, this expression statement is the last statement in a statment
    // expression.
    IsStmtExprResult = GetLookAheadToken(LookAhead).is(tok::r_brace) &&
                       GetLookAheadToken(LookAhead + 1).is(tok::r_paren);
  }

  if (IsStmtExprResult)
    E = Actions.ActOnStmtExprResult(E);
  return Actions.ActOnExprStmt(E, /*DiscardedValue=*/!IsStmtExprResult);
}

/// ParseCompoundStatementBody - Parse a sequence of statements and invoke the
/// ActOnCompoundStmt action.  This expects the '{' to be the current token, and
/// consume the '}' at the end of the block.  It does not manipulate the scope
/// stack.
StmtResult Parser::ParseCompoundStatementBody(bool isStmtExpr) {
  PrettyStackTraceLoc CrashInfo(PP.getSourceManager(),
                                Tok.getLocation(),
                                "in compound statement ('{}')");

  // Record the current FPFeatures, restore on leaving the
  // compound statement.
  Sema::FPFeaturesStateRAII SaveFPFeatures(Actions);

  InMessageExpressionRAIIObject InMessage(*this, false);
  BalancedDelimiterTracker T(*this, tok::l_brace);
  if (T.consumeOpen())
    return StmtError();

  Sema::CompoundScopeRAII CompoundScope(Actions, isStmtExpr);

  // Parse any pragmas at the beginning of the compound statement.
  ParseCompoundStatementLeadingPragmas();
  Actions.ActOnAfterCompoundStatementLeadingPragmas();

  StmtVector Stmts;

  // "__label__ X, Y, Z;" is the GNU "Local Label" extension.  These are
  // only allowed at the start of a compound stmt regardless of the language.
  while (Tok.is(tok::kw___label__)) {
    SourceLocation LabelLoc = ConsumeToken();

    SmallVector<Decl *, 8> DeclsInGroup;
    while (true) {
      if (Tok.isNot(tok::identifier)) {
        Diag(Tok, diag::err_expected) << tok::identifier;
        break;
      }

      IdentifierInfo *II = Tok.getIdentifierInfo();
      SourceLocation IdLoc = ConsumeToken();
      DeclsInGroup.push_back(Actions.LookupOrCreateLabel(II, IdLoc, LabelLoc));

      if (!TryConsumeToken(tok::comma))
        break;
    }

    DeclSpec DS(AttrFactory);
    DeclGroupPtrTy Res =
        Actions.FinalizeDeclaratorGroup(getCurScope(), DS, DeclsInGroup);
    StmtResult R = Actions.ActOnDeclStmt(Res, LabelLoc, Tok.getLocation());

    ExpectAndConsumeSemi(diag::err_expected_semi_declaration);
    if (R.isUsable())
      Stmts.push_back(R.get());
  }

  ParsedStmtContext SubStmtCtx =
      ParsedStmtContext::Compound |
      (isStmtExpr ? ParsedStmtContext::InStmtExpr : ParsedStmtContext());

  while (!tryParseMisplacedModuleImport() && Tok.isNot(tok::r_brace) &&
         Tok.isNot(tok::eof)) {
    if (Tok.is(tok::annot_pragma_unused)) {
      HandlePragmaUnused();
      continue;
    }

    if (ConsumeNullStmt(Stmts))
      continue;

    StmtResult R;
    if (Tok.isNot(tok::kw___extension__)) {
      R = ParseStatementOrDeclaration(Stmts, SubStmtCtx);
    } else {
      // __extension__ can start declarations and it can also be a unary
      // operator for expressions.  Consume multiple __extension__ markers here
      // until we can determine which is which.
      // FIXME: This loses extension expressions in the AST!
      SourceLocation ExtLoc = ConsumeToken();
      while (Tok.is(tok::kw___extension__))
        ConsumeToken();

      ParsedAttributes attrs(AttrFactory);
      MaybeParseCXX11Attributes(attrs, /*MightBeObjCMessageSend*/ true);

      // If this is the start of a declaration, parse it as such.
      if (isDeclarationStatement()) {
        // __extension__ silences extension warnings in the subdeclaration.
        // FIXME: Save the __extension__ on the decl as a node somehow?
        ExtensionRAIIObject O(Diags);

        SourceLocation DeclStart = Tok.getLocation(), DeclEnd;
        ParsedAttributes DeclSpecAttrs(AttrFactory);
        DeclGroupPtrTy Res = ParseDeclaration(DeclaratorContext::Block, DeclEnd,
                                              attrs, DeclSpecAttrs);
        R = Actions.ActOnDeclStmt(Res, DeclStart, DeclEnd);
      } else {
        // Otherwise this was a unary __extension__ marker.
        ExprResult Res(ParseExpressionWithLeadingExtension(ExtLoc));

        if (Res.isInvalid()) {
          SkipUntil(tok::semi);
          continue;
        }

        // Eat the semicolon at the end of stmt and convert the expr into a
        // statement.
        ExpectAndConsumeSemi(diag::err_expected_semi_after_expr);
        R = handleExprStmt(Res, SubStmtCtx);
        if (R.isUsable())
          R = Actions.ActOnAttributedStmt(attrs, R.get());
      }
    }

    if (R.isUsable())
      Stmts.push_back(R.get());
  }
  // Warn the user that using option `-ffp-eval-method=source` on a
  // 32-bit target and feature `sse` disabled, or using
  // `pragma clang fp eval_method=source` and feature `sse` disabled, is not
  // supported.
  if (!PP.getTargetInfo().supportSourceEvalMethod() &&
      (PP.getLastFPEvalPragmaLocation().isValid() ||
       PP.getCurrentFPEvalMethod() ==
           LangOptions::FPEvalMethodKind::FEM_Source))
    Diag(Tok.getLocation(),
         diag::warn_no_support_for_eval_method_source_on_m32);

  SourceLocation CloseLoc = Tok.getLocation();

  // We broke out of the while loop because we found a '}' or EOF.
  if (!T.consumeClose()) {
    // If this is the '})' of a statement expression, check that it's written
    // in a sensible way.
    if (isStmtExpr && Tok.is(tok::r_paren))
      checkCompoundToken(CloseLoc, tok::r_brace, CompoundToken::StmtExprEnd);
  } else {
    // Recover by creating a compound statement with what we parsed so far,
    // instead of dropping everything and returning StmtError().
  }

  if (T.getCloseLocation().isValid())
    CloseLoc = T.getCloseLocation();

  return Actions.ActOnCompoundStmt(T.getOpenLocation(), CloseLoc,
                                   Stmts, isStmtExpr);
}

/// ParseParenExprOrCondition:
/// [C  ]     '(' expression ')'
/// [C++]     '(' condition ')'
/// [C++1z]   '(' init-statement[opt] condition ')'
///
/// This function parses and performs error recovery on the specified condition
/// or expression (depending on whether we're in C++ or C mode).  This function
/// goes out of its way to recover well.  It returns true if there was a parser
/// error (the right paren couldn't be found), which indicates that the caller
/// should try to recover harder.  It returns false if the condition is
/// successfully parsed.  Note that a successful parse can still have semantic
/// errors in the condition.
/// Additionally, if LParenLoc and RParenLoc are non-null, it will assign
/// the location of the outer-most '(' and ')', respectively, to them.
bool Parser::ParseParenExprOrCondition(StmtResult *InitStmt,
                                       Sema::ConditionResult &Cond,
                                       SourceLocation Loc,
                                       Sema::ConditionKind CK, bool MissingOK,
                                       SourceLocation *LParenLoc,
                                       SourceLocation *RParenLoc) {
  BalancedDelimiterTracker T(*this, tok::l_paren);
  T.consumeOpen();
  SourceLocation Start = Tok.getLocation();

  if (getLangOpts().CPlusPlus) {
    Cond = ParseCXXCondition(InitStmt, Loc, CK, MissingOK);
  } else {
    ExprResult CondExpr = ParseExpression();

    // If required, convert to a boolean value.
    if (CondExpr.isInvalid())
      Cond = Sema::ConditionError();
    else
      Cond = Actions.ActOnCondition(getCurScope(), Loc, CondExpr.get(), CK,
                                    MissingOK);
  }

  // If the parser was confused by the condition and we don't have a ')', try to
  // recover by skipping ahead to a semi and bailing out.  If condexp is
  // semantically invalid but we have well formed code, keep going.
  if (Cond.isInvalid() && Tok.isNot(tok::r_paren)) {
    SkipUntil(tok::semi);
    // Skipping may have stopped if it found the containing ')'.  If so, we can
    // continue parsing the if statement.
    if (Tok.isNot(tok::r_paren))
      return true;
  }

  if (Cond.isInvalid()) {
    ExprResult CondExpr = Actions.CreateRecoveryExpr(
        Start, Tok.getLocation() == Start ? Start : PrevTokLocation, {},
        Actions.PreferredConditionType(CK));
    if (!CondExpr.isInvalid())
      Cond = Actions.ActOnCondition(getCurScope(), Loc, CondExpr.get(), CK,
                                    MissingOK);
  }

  // Either the condition is valid or the rparen is present.
  T.consumeClose();

  if (LParenLoc != nullptr) {
    *LParenLoc = T.getOpenLocation();
  }
  if (RParenLoc != nullptr) {
    *RParenLoc = T.getCloseLocation();
  }

  // Check for extraneous ')'s to catch things like "if (foo())) {".  We know
  // that all callers are looking for a statement after the condition, so ")"
  // isn't valid.
  while (Tok.is(tok::r_paren)) {
    Diag(Tok, diag::err_extraneous_rparen_in_condition)
      << FixItHint::CreateRemoval(Tok.getLocation());
    ConsumeParen();
  }

  return false;
}

namespace {

enum MisleadingStatementKind { MSK_if, MSK_else, MSK_for, MSK_while };

struct MisleadingIndentationChecker {
  Parser &P;
  SourceLocation StmtLoc;
  SourceLocation PrevLoc;
  unsigned NumDirectives;
  MisleadingStatementKind Kind;
  bool ShouldSkip;
  MisleadingIndentationChecker(Parser &P, MisleadingStatementKind K,
                               SourceLocation SL)
      : P(P), StmtLoc(SL), PrevLoc(P.getCurToken().getLocation()),
        NumDirectives(P.getPreprocessor().getNumDirectives()), Kind(K),
        ShouldSkip(P.getCurToken().is(tok::l_brace)) {
    if (!P.MisleadingIndentationElseLoc.isInvalid()) {
      StmtLoc = P.MisleadingIndentationElseLoc;
      P.MisleadingIndentationElseLoc = SourceLocation();
    }
    if (Kind == MSK_else && !ShouldSkip)
      P.MisleadingIndentationElseLoc = SL;
  }

  /// Compute the column number will aligning tabs on TabStop (-ftabstop), this
  /// gives the visual indentation of the SourceLocation.
  static unsigned getVisualIndentation(SourceManager &SM, SourceLocation Loc) {
    unsigned TabStop = SM.getDiagnostics().getDiagnosticOptions().TabStop;

    unsigned ColNo = SM.getSpellingColumnNumber(Loc);
    if (ColNo == 0 || TabStop == 1)
      return ColNo;

    std::pair<FileID, unsigned> FIDAndOffset = SM.getDecomposedLoc(Loc);

    bool Invalid;
    StringRef BufData = SM.getBufferData(FIDAndOffset.first, &Invalid);
    if (Invalid)
      return 0;

    const char *EndPos = BufData.data() + FIDAndOffset.second;
    // FileOffset are 0-based and Column numbers are 1-based
    assert(FIDAndOffset.second + 1 >= ColNo &&
           "Column number smaller than file offset?");

    unsigned VisualColumn = 0; // Stored as 0-based column, here.
    // Loop from beginning of line up to Loc's file position, counting columns,
    // expanding tabs.
    for (const char *CurPos = EndPos - (ColNo - 1); CurPos != EndPos;
         ++CurPos) {
      if (*CurPos == '\t')
        // Advance visual column to next tabstop.
        VisualColumn += (TabStop - VisualColumn % TabStop);
      else
        VisualColumn++;
    }
    return VisualColumn + 1;
  }

  void Check() {
    Token Tok = P.getCurToken();
    if (P.getActions().getDiagnostics().isIgnored(
            diag::warn_misleading_indentation, Tok.getLocation()) ||
        ShouldSkip || NumDirectives != P.getPreprocessor().getNumDirectives() ||
        Tok.isOneOf(tok::semi, tok::r_brace) || Tok.isAnnotation() ||
        Tok.getLocation().isMacroID() || PrevLoc.isMacroID() ||
        StmtLoc.isMacroID() ||
        (Kind == MSK_else && P.MisleadingIndentationElseLoc.isInvalid())) {
      P.MisleadingIndentationElseLoc = SourceLocation();
      return;
    }
    if (Kind == MSK_else)
      P.MisleadingIndentationElseLoc = SourceLocation();

    SourceManager &SM = P.getPreprocessor().getSourceManager();
    unsigned PrevColNum = getVisualIndentation(SM, PrevLoc);
    unsigned CurColNum = getVisualIndentation(SM, Tok.getLocation());
    unsigned StmtColNum = getVisualIndentation(SM, StmtLoc);

    if (PrevColNum != 0 && CurColNum != 0 && StmtColNum != 0 &&
        ((PrevColNum > StmtColNum && PrevColNum == CurColNum) ||
         !Tok.isAtStartOfLine()) &&
        SM.getPresumedLineNumber(StmtLoc) !=
            SM.getPresumedLineNumber(Tok.getLocation()) &&
        (Tok.isNot(tok::identifier) ||
         P.getPreprocessor().LookAhead(0).isNot(tok::colon))) {
      P.Diag(Tok.getLocation(), diag::warn_misleading_indentation) << Kind;
      P.Diag(StmtLoc, diag::note_previous_statement);
    }
  }
};

}

/// ParseIfStatement
///       if-statement: [C99 6.8.4.1]
///         'if' '(' expression ')' statement
///         'if' '(' expression ')' statement 'else' statement
/// [C++]   'if' '(' condition ')' statement
/// [C++]   'if' '(' condition ')' statement 'else' statement
/// [C++23] 'if' '!' [opt] consteval compound-statement
/// [C++23] 'if' '!' [opt] consteval compound-statement 'else' statement
///
StmtResult Parser::ParseIfStatement(SourceLocation *TrailingElseLoc) {
  assert(Tok.is(tok::kw_if) && "Not an if stmt!");
  SourceLocation IfLoc = ConsumeToken();  // eat the 'if'.

  bool IsConstexpr = false;
  bool IsConsteval = false;
  SourceLocation NotLocation;
  SourceLocation ConstevalLoc;

  if (Tok.is(tok::kw_constexpr)) {
    Diag(Tok, getLangOpts().CPlusPlus17 ? diag::warn_cxx14_compat_constexpr_if
                                        : diag::ext_constexpr_if);
    IsConstexpr = true;
    ConsumeToken();
  } else {
    if (Tok.is(tok::exclaim)) {
      NotLocation = ConsumeToken();
    }

    if (Tok.is(tok::kw_consteval)) {
      Diag(Tok, getLangOpts().CPlusPlus2b ? diag::warn_cxx20_compat_consteval_if
                                          : diag::ext_consteval_if);
      IsConsteval = true;
      ConstevalLoc = ConsumeToken();
    }
  }
  if (!IsConsteval && (NotLocation.isValid() || Tok.isNot(tok::l_paren))) {
    Diag(Tok, diag::err_expected_lparen_after) << "if";
    SkipUntil(tok::semi);
    return StmtError();
  }

  bool C99orCXX = getLangOpts().C99 || getLangOpts().CPlusPlus;

  // C99 6.8.4p3 - In C99, the if statement is a block.  This is not
  // the case for C90.
  //
  // C++ 6.4p3:
  // A name introduced by a declaration in a condition is in scope from its
  // point of declaration until the end of the substatements controlled by the
  // condition.
  // C++ 3.3.2p4:
  // Names declared in the for-init-statement, and in the condition of if,
  // while, for, and switch statements are local to the if, while, for, or
  // switch statement (including the controlled statement).
  //
  ParseScope IfScope(this, Scope::DeclScope | Scope::ControlScope, C99orCXX);

  // Parse the condition.
  StmtResult InitStmt;
  Sema::ConditionResult Cond;
  SourceLocation LParen;
  SourceLocation RParen;
  llvm::Optional<bool> ConstexprCondition;
  if (!IsConsteval) {

    if (ParseParenExprOrCondition(&InitStmt, Cond, IfLoc,
                                  IsConstexpr ? Sema::ConditionKind::ConstexprIf
                                              : Sema::ConditionKind::Boolean,
                                  /*MissingOK=*/false, &LParen, &RParen))
      return StmtError();

    if (IsConstexpr)
      ConstexprCondition = Cond.getKnownValue();
  }

  bool IsBracedThen = Tok.is(tok::l_brace);

  // C99 6.8.4p3 - In C99, the body of the if statement is a scope, even if
  // there is no compound stmt.  C90 does not have this clause.  We only do this
  // if the body isn't a compound statement to avoid push/pop in common cases.
  //
  // C++ 6.4p1:
  // The substatement in a selection-statement (each substatement, in the else
  // form of the if statement) implicitly defines a local scope.
  //
  // For C++ we create a scope for the condition and a new scope for
  // substatements because:
  // -When the 'then' scope exits, we want the condition declaration to still be
  //    active for the 'else' scope too.
  // -Sema will detect name clashes by considering declarations of a
  //    'ControlScope' as part of its direct subscope.
  // -If we wanted the condition and substatement to be in the same scope, we
  //    would have to notify ParseStatement not to create a new scope. It's
  //    simpler to let it create a new scope.
  //
  ParseScope InnerScope(this, Scope::DeclScope, C99orCXX, IsBracedThen);

  MisleadingIndentationChecker MIChecker(*this, MSK_if, IfLoc);

  // Read the 'then' stmt.
  SourceLocation ThenStmtLoc = Tok.getLocation();

  SourceLocation InnerStatementTrailingElseLoc;
  StmtResult ThenStmt;
  {
    bool ShouldEnter = ConstexprCondition && !*ConstexprCondition;
    Sema::ExpressionEvaluationContext Context =
        Sema::ExpressionEvaluationContext::DiscardedStatement;
    if (NotLocation.isInvalid() && IsConsteval) {
      Context = Sema::ExpressionEvaluationContext::ImmediateFunctionContext;
      ShouldEnter = true;
    }

    EnterExpressionEvaluationContext PotentiallyDiscarded(
        Actions, Context, nullptr,
        Sema::ExpressionEvaluationContextRecord::EK_Other, ShouldEnter);
    ThenStmt = ParseStatement(&InnerStatementTrailingElseLoc);
  }

  if (Tok.isNot(tok::kw_else))
    MIChecker.Check();

  // Pop the 'if' scope if needed.
  InnerScope.Exit();

  // If it has an else, parse it.
  SourceLocation ElseLoc;
  SourceLocation ElseStmtLoc;
  StmtResult ElseStmt;

  if (Tok.is(tok::kw_else)) {
    if (TrailingElseLoc)
      *TrailingElseLoc = Tok.getLocation();

    ElseLoc = ConsumeToken();
    ElseStmtLoc = Tok.getLocation();

    // C99 6.8.4p3 - In C99, the body of the if statement is a scope, even if
    // there is no compound stmt.  C90 does not have this clause.  We only do
    // this if the body isn't a compound statement to avoid push/pop in common
    // cases.
    //
    // C++ 6.4p1:
    // The substatement in a selection-statement (each substatement, in the else
    // form of the if statement) implicitly defines a local scope.
    //
    ParseScope InnerScope(this, Scope::DeclScope, C99orCXX,
                          Tok.is(tok::l_brace));

    MisleadingIndentationChecker MIChecker(*this, MSK_else, ElseLoc);
    bool ShouldEnter = ConstexprCondition && *ConstexprCondition;
    Sema::ExpressionEvaluationContext Context =
        Sema::ExpressionEvaluationContext::DiscardedStatement;
    if (NotLocation.isValid() && IsConsteval) {
      Context = Sema::ExpressionEvaluationContext::ImmediateFunctionContext;
      ShouldEnter = true;
    }

    EnterExpressionEvaluationContext PotentiallyDiscarded(
        Actions, Context, nullptr,
        Sema::ExpressionEvaluationContextRecord::EK_Other, ShouldEnter);
    ElseStmt = ParseStatement();

    if (ElseStmt.isUsable())
      MIChecker.Check();

    // Pop the 'else' scope if needed.
    InnerScope.Exit();
  } else if (Tok.is(tok::code_completion)) {
    cutOffParsing();
    Actions.CodeCompleteAfterIf(getCurScope(), IsBracedThen);
    return StmtError();
  } else if (InnerStatementTrailingElseLoc.isValid()) {
    Diag(InnerStatementTrailingElseLoc, diag::warn_dangling_else);
  }

  IfScope.Exit();

  // If the then or else stmt is invalid and the other is valid (and present),
  // make turn the invalid one into a null stmt to avoid dropping the other
  // part.  If both are invalid, return error.
  if ((ThenStmt.isInvalid() && ElseStmt.isInvalid()) ||
      (ThenStmt.isInvalid() && ElseStmt.get() == nullptr) ||
      (ThenStmt.get() == nullptr && ElseStmt.isInvalid())) {
    // Both invalid, or one is invalid and other is non-present: return error.
    return StmtError();
  }

  if (IsConsteval) {
    auto IsCompoundStatement = [](const Stmt *S) {
      if (const auto *Outer = dyn_cast_or_null<AttributedStmt>(S))
        S = Outer->getSubStmt();
      return isa_and_nonnull<clang::CompoundStmt>(S);
    };

    if (!IsCompoundStatement(ThenStmt.get())) {
      Diag(ConstevalLoc, diag::err_expected_after) << "consteval"
                                                   << "{";
      return StmtError();
    }
    if (!ElseStmt.isUnset() && !IsCompoundStatement(ElseStmt.get())) {
      Diag(ElseLoc, diag::err_expected_after) << "else"
                                              << "{";
      return StmtError();
    }
  }

  // Now if either are invalid, replace with a ';'.
  if (ThenStmt.isInvalid())
    ThenStmt = Actions.ActOnNullStmt(ThenStmtLoc);
  if (ElseStmt.isInvalid())
    ElseStmt = Actions.ActOnNullStmt(ElseStmtLoc);

  IfStatementKind Kind = IfStatementKind::Ordinary;
  if (IsConstexpr)
    Kind = IfStatementKind::Constexpr;
  else if (IsConsteval)
    Kind = NotLocation.isValid() ? IfStatementKind::ConstevalNegated
                                 : IfStatementKind::ConstevalNonNegated;

  return Actions.ActOnIfStmt(IfLoc, Kind, LParen, InitStmt.get(), Cond, RParen,
                             ThenStmt.get(), ElseLoc, ElseStmt.get());
}

/// ParseSwitchStatement
///       switch-statement:
///         'switch' '(' expression ')' statement
/// [C++]   'switch' '(' condition ')' statement
StmtResult Parser::ParseSwitchStatement(SourceLocation *TrailingElseLoc) {
  assert(Tok.is(tok::kw_switch) && "Not a switch stmt!");
  SourceLocation SwitchLoc = ConsumeToken();  // eat the 'switch'.

  if (Tok.isNot(tok::l_paren)) {
    Diag(Tok, diag::err_expected_lparen_after) << "switch";
    SkipUntil(tok::semi);
    return StmtError();
  }

  bool C99orCXX = getLangOpts().C99 || getLangOpts().CPlusPlus;

  // C99 6.8.4p3 - In C99, the switch statement is a block.  This is
  // not the case for C90.  Start the switch scope.
  //
  // C++ 6.4p3:
  // A name introduced by a declaration in a condition is in scope from its
  // point of declaration until the end of the substatements controlled by the
  // condition.
  // C++ 3.3.2p4:
  // Names declared in the for-init-statement, and in the condition of if,
  // while, for, and switch statements are local to the if, while, for, or
  // switch statement (including the controlled statement).
  //
  unsigned ScopeFlags = Scope::SwitchScope;
  if (C99orCXX)
    ScopeFlags |= Scope::DeclScope | Scope::ControlScope;
  ParseScope SwitchScope(this, ScopeFlags);

  // Parse the condition.
  StmtResult InitStmt;
  Sema::ConditionResult Cond;
  SourceLocation LParen;
  SourceLocation RParen;
  if (ParseParenExprOrCondition(&InitStmt, Cond, SwitchLoc,
                                Sema::ConditionKind::Switch,
                                /*MissingOK=*/false, &LParen, &RParen))
    return StmtError();

  StmtResult Switch = Actions.ActOnStartOfSwitchStmt(
      SwitchLoc, LParen, InitStmt.get(), Cond, RParen);

  if (Switch.isInvalid()) {
    // Skip the switch body.
    // FIXME: This is not optimal recovery, but parsing the body is more
    // dangerous due to the presence of case and default statements, which
    // will have no place to connect back with the switch.
    if (Tok.is(tok::l_brace)) {
      ConsumeBrace();
      SkipUntil(tok::r_brace);
    } else
      SkipUntil(tok::semi);
    return Switch;
  }

  // C99 6.8.4p3 - In C99, the body of the switch statement is a scope, even if
  // there is no compound stmt.  C90 does not have this clause.  We only do this
  // if the body isn't a compound statement to avoid push/pop in common cases.
  //
  // C++ 6.4p1:
  // The substatement in a selection-statement (each substatement, in the else
  // form of the if statement) implicitly defines a local scope.
  //
  // See comments in ParseIfStatement for why we create a scope for the
  // condition and a new scope for substatement in C++.
  //
  getCurScope()->AddFlags(Scope::BreakScope);
  ParseScope InnerScope(this, Scope::DeclScope, C99orCXX, Tok.is(tok::l_brace));

  // We have incremented the mangling number for the SwitchScope and the
  // InnerScope, which is one too many.
  if (C99orCXX)
    getCurScope()->decrementMSManglingNumber();

  // Read the body statement.
  StmtResult Body(ParseStatement(TrailingElseLoc));

  // Pop the scopes.
  InnerScope.Exit();
  SwitchScope.Exit();

  return Actions.ActOnFinishSwitchStmt(SwitchLoc, Switch.get(), Body.get());
}

/// ParseWhileStatement
///       while-statement: [C99 6.8.5.1]
///         'while' '(' expression ')' statement
/// [C++]   'while' '(' condition ')' statement
StmtResult Parser::ParseWhileStatement(SourceLocation *TrailingElseLoc) {
  assert(Tok.is(tok::kw_while) && "Not a while stmt!");
  SourceLocation WhileLoc = Tok.getLocation();
  ConsumeToken();  // eat the 'while'.

  if (Tok.isNot(tok::l_paren)) {
    Diag(Tok, diag::err_expected_lparen_after) << "while";
    SkipUntil(tok::semi);
    return StmtError();
  }

  bool C99orCXX = getLangOpts().C99 || getLangOpts().CPlusPlus;

  // C99 6.8.5p5 - In C99, the while statement is a block.  This is not
  // the case for C90.  Start the loop scope.
  //
  // C++ 6.4p3:
  // A name introduced by a declaration in a condition is in scope from its
  // point of declaration until the end of the substatements controlled by the
  // condition.
  // C++ 3.3.2p4:
  // Names declared in the for-init-statement, and in the condition of if,
  // while, for, and switch statements are local to the if, while, for, or
  // switch statement (including the controlled statement).
  //
  unsigned ScopeFlags;
  if (C99orCXX)
    ScopeFlags = Scope::BreakScope | Scope::ContinueScope |
                 Scope::DeclScope  | Scope::ControlScope;
  else
    ScopeFlags = Scope::BreakScope | Scope::ContinueScope;
  ParseScope WhileScope(this, ScopeFlags);

  // Parse the condition.
  Sema::ConditionResult Cond;
  SourceLocation LParen;
  SourceLocation RParen;
  if (ParseParenExprOrCondition(nullptr, Cond, WhileLoc,
                                Sema::ConditionKind::Boolean,
                                /*MissingOK=*/false, &LParen, &RParen))
    return StmtError();

  // C99 6.8.5p5 - In C99, the body of the while statement is a scope, even if
  // there is no compound stmt.  C90 does not have this clause.  We only do this
  // if the body isn't a compound statement to avoid push/pop in common cases.
  //
  // C++ 6.5p2:
  // The substatement in an iteration-statement implicitly defines a local scope
  // which is entered and exited each time through the loop.
  //
  // See comments in ParseIfStatement for why we create a scope for the
  // condition and a new scope for substatement in C++.
  //
  ParseScope InnerScope(this, Scope::DeclScope, C99orCXX, Tok.is(tok::l_brace));

  MisleadingIndentationChecker MIChecker(*this, MSK_while, WhileLoc);

  // Read the body statement.
  StmtResult Body(ParseStatement(TrailingElseLoc));

  if (Body.isUsable())
    MIChecker.Check();
  // Pop the body scope if needed.
  InnerScope.Exit();
  WhileScope.Exit();

  if (Cond.isInvalid() || Body.isInvalid())
    return StmtError();

  return Actions.ActOnWhileStmt(WhileLoc, LParen, Cond, RParen, Body.get());
}

/// ParseDoStatement
///       do-statement: [C99 6.8.5.2]
///         'do' statement 'while' '(' expression ')' ';'
/// Note: this lets the caller parse the end ';'.
StmtResult Parser::ParseDoStatement() {
  assert(Tok.is(tok::kw_do) && "Not a do stmt!");
  SourceLocation DoLoc = ConsumeToken();  // eat the 'do'.

  // C99 6.8.5p5 - In C99, the do statement is a block.  This is not
  // the case for C90.  Start the loop scope.
  unsigned ScopeFlags;
  if (getLangOpts().C99)
    ScopeFlags = Scope::BreakScope | Scope::ContinueScope | Scope::DeclScope;
  else
    ScopeFlags = Scope::BreakScope | Scope::ContinueScope;

  ParseScope DoScope(this, ScopeFlags);

  // C99 6.8.5p5 - In C99, the body of the do statement is a scope, even if
  // there is no compound stmt.  C90 does not have this clause. We only do this
  // if the body isn't a compound statement to avoid push/pop in common cases.
  //
  // C++ 6.5p2:
  // The substatement in an iteration-statement implicitly defines a local scope
  // which is entered and exited each time through the loop.
  //
  bool C99orCXX = getLangOpts().C99 || getLangOpts().CPlusPlus;
  ParseScope InnerScope(this, Scope::DeclScope, C99orCXX, Tok.is(tok::l_brace));

  // Read the body statement.
  StmtResult Body(ParseStatement());

  // Pop the body scope if needed.
  InnerScope.Exit();

  if (Tok.isNot(tok::kw_while)) {
    if (!Body.isInvalid()) {
      Diag(Tok, diag::err_expected_while);
      Diag(DoLoc, diag::note_matching) << "'do'";
      SkipUntil(tok::semi, StopBeforeMatch);
    }
    return StmtError();
  }
  SourceLocation WhileLoc = ConsumeToken();

  if (Tok.isNot(tok::l_paren)) {
    Diag(Tok, diag::err_expected_lparen_after) << "do/while";
    SkipUntil(tok::semi, StopBeforeMatch);
    return StmtError();
  }

  // Parse the parenthesized expression.
  BalancedDelimiterTracker T(*this, tok::l_paren);
  T.consumeOpen();

  // A do-while expression is not a condition, so can't have attributes.
  DiagnoseAndSkipCXX11Attributes();

  SourceLocation Start = Tok.getLocation();
  ExprResult Cond = ParseExpression();
  // Correct the typos in condition before closing the scope.
  if (Cond.isUsable())
    Cond = Actions.CorrectDelayedTyposInExpr(Cond);
  else {
    if (!Tok.isOneOf(tok::r_paren, tok::r_square, tok::r_brace))
      SkipUntil(tok::semi);
    Cond = Actions.CreateRecoveryExpr(
        Start, Start == Tok.getLocation() ? Start : PrevTokLocation, {},
        Actions.getASTContext().BoolTy);
  }
  T.consumeClose();
  DoScope.Exit();

  if (Cond.isInvalid() || Body.isInvalid())
    return StmtError();

  return Actions.ActOnDoStmt(DoLoc, Body.get(), WhileLoc, T.getOpenLocation(),
                             Cond.get(), T.getCloseLocation());
}

bool Parser::isForRangeIdentifier() {
  assert(Tok.is(tok::identifier));

  const Token &Next = NextToken();
  if (Next.is(tok::colon))
    return true;

  if (Next.isOneOf(tok::l_square, tok::kw_alignas)) {
    TentativeParsingAction PA(*this);
    ConsumeToken();
    SkipCXX11Attributes();
    bool Result = Tok.is(tok::colon);
    PA.Revert();
    return Result;
  }

  return false;
}

/// ParseForStatement
///       for-statement: [C99 6.8.5.3]
///         'for' '(' expr[opt] ';' expr[opt] ';' expr[opt] ')' statement
///         'for' '(' declaration expr[opt] ';' expr[opt] ')' statement
/// [C++]   'for' '(' for-init-statement condition[opt] ';' expression[opt] ')'
/// [C++]       statement
/// [C++0x] 'for'
///             'co_await'[opt]    [Coroutines]
///             '(' for-range-declaration ':' for-range-initializer ')'
///             statement
/// [OBJC2] 'for' '(' declaration 'in' expr ')' statement
/// [OBJC2] 'for' '(' expr 'in' expr ')' statement
///
/// [C++] for-init-statement:
/// [C++]   expression-statement
/// [C++]   simple-declaration
/// [C++2b] alias-declaration
///
/// [C++0x] for-range-declaration:
/// [C++0x]   attribute-specifier-seq[opt] type-specifier-seq declarator
/// [C++0x] for-range-initializer:
/// [C++0x]   expression
/// [C++0x]   braced-init-list            [TODO]
StmtResult Parser::ParseForStatement(SourceLocation *TrailingElseLoc) {
  assert(Tok.is(tok::kw_for) && "Not a for stmt!");
  SourceLocation ForLoc = ConsumeToken();  // eat the 'for'.

  SourceLocation CoawaitLoc;
  if (Tok.is(tok::kw_co_await))
    CoawaitLoc = ConsumeToken();

  if (Tok.isNot(tok::l_paren)) {
    Diag(Tok, diag::err_expected_lparen_after) << "for";
    SkipUntil(tok::semi);
    return StmtError();
  }

  bool C99orCXXorObjC = getLangOpts().C99 || getLangOpts().CPlusPlus ||
    getLangOpts().ObjC;

  // C99 6.8.5p5 - In C99, the for statement is a block.  This is not
  // the case for C90.  Start the loop scope.
  //
  // C++ 6.4p3:
  // A name introduced by a declaration in a condition is in scope from its
  // point of declaration until the end of the substatements controlled by the
  // condition.
  // C++ 3.3.2p4:
  // Names declared in the for-init-statement, and in the condition of if,
  // while, for, and switch statements are local to the if, while, for, or
  // switch statement (including the controlled statement).
  // C++ 6.5.3p1:
  // Names declared in the for-init-statement are in the same declarative-region
  // as those declared in the condition.
  //
  unsigned ScopeFlags = 0;
  if (C99orCXXorObjC)
    ScopeFlags = Scope::DeclScope | Scope::ControlScope;

  ParseScope ForScope(this, ScopeFlags);

  BalancedDelimiterTracker T(*this, tok::l_paren);
  T.consumeOpen();

  ExprResult Value;

  bool ForEach = false;
  StmtResult FirstPart;
  Sema::ConditionResult SecondPart;
  ExprResult Collection;
  ForRangeInfo ForRangeInfo;
  FullExprArg ThirdPart(Actions);

  if (Tok.is(tok::code_completion)) {
    cutOffParsing();
    Actions.CodeCompleteOrdinaryName(getCurScope(),
                                     C99orCXXorObjC? Sema::PCC_ForInit
                                                   : Sema::PCC_Expression);
    return StmtError();
  }

  ParsedAttributes attrs(AttrFactory);
  MaybeParseCXX11Attributes(attrs);

  SourceLocation EmptyInitStmtSemiLoc;

  // Parse the first part of the for specifier.
  if (Tok.is(tok::semi)) {  // for (;
    ProhibitAttributes(attrs);
    // no first part, eat the ';'.
    SourceLocation SemiLoc = Tok.getLocation();
    if (!Tok.hasLeadingEmptyMacro() && !SemiLoc.isMacroID())
      EmptyInitStmtSemiLoc = SemiLoc;
    ConsumeToken();
  } else if (getLangOpts().CPlusPlus && Tok.is(tok::identifier) &&
             isForRangeIdentifier()) {
    ProhibitAttributes(attrs);
    IdentifierInfo *Name = Tok.getIdentifierInfo();
    SourceLocation Loc = ConsumeToken();
    MaybeParseCXX11Attributes(attrs);

    ForRangeInfo.ColonLoc = ConsumeToken();
    if (Tok.is(tok::l_brace))
      ForRangeInfo.RangeExpr = ParseBraceInitializer();
    else
      ForRangeInfo.RangeExpr = ParseExpression();

    Diag(Loc, diag::err_for_range_identifier)
      << ((getLangOpts().CPlusPlus11 && !getLangOpts().CPlusPlus17)
              ? FixItHint::CreateInsertion(Loc, "auto &&")
              : FixItHint());

    ForRangeInfo.LoopVar =
        Actions.ActOnCXXForRangeIdentifier(getCurScope(), Loc, Name, attrs);
  } else if (isForInitDeclaration()) {  // for (int X = 4;
    ParenBraceBracketBalancer BalancerRAIIObj(*this);

    // Parse declaration, which eats the ';'.
    if (!C99orCXXorObjC) {   // Use of C99-style for loops in C90 mode?
      Diag(Tok, diag::ext_c99_variable_decl_in_for_loop);
      Diag(Tok, diag::warn_gcc_variable_decl_in_for_loop);
    }
    DeclGroupPtrTy DG;
    if (Tok.is(tok::kw_using)) {
      DG = ParseAliasDeclarationInInitStatement(DeclaratorContext::ForInit,
                                                attrs);
    } else {
      // In C++0x, "for (T NS:a" might not be a typo for ::
      bool MightBeForRangeStmt = getLangOpts().CPlusPlus;
      ColonProtectionRAIIObject ColonProtection(*this, MightBeForRangeStmt);

      SourceLocation DeclStart = Tok.getLocation(), DeclEnd;
      ParsedAttributes DeclSpecAttrs(AttrFactory);
      DG = ParseSimpleDeclaration(
          DeclaratorContext::ForInit, DeclEnd, attrs, DeclSpecAttrs, false,
          MightBeForRangeStmt ? &ForRangeInfo : nullptr);
      FirstPart = Actions.ActOnDeclStmt(DG, DeclStart, Tok.getLocation());
      if (ForRangeInfo.ParsedForRangeDecl()) {
        Diag(ForRangeInfo.ColonLoc, getLangOpts().CPlusPlus11
                                        ? diag::warn_cxx98_compat_for_range
                                        : diag::ext_for_range);
        ForRangeInfo.LoopVar = FirstPart;
        FirstPart = StmtResult();
      } else if (Tok.is(tok::semi)) { // for (int x = 4;
        ConsumeToken();
      } else if ((ForEach = isTokIdentifier_in())) {
        Actions.ActOnForEachDeclStmt(DG);
        // ObjC: for (id x in expr)
        ConsumeToken(); // consume 'in'

        if (Tok.is(tok::code_completion)) {
          cutOffParsing();
          Actions.CodeCompleteObjCForCollection(getCurScope(), DG);
          return StmtError();
        }
        Collection = ParseExpression();
      } else {
        Diag(Tok, diag::err_expected_semi_for);
      }
    }
  } else {
    ProhibitAttributes(attrs);
    Value = Actions.CorrectDelayedTyposInExpr(ParseExpression());

    ForEach = isTokIdentifier_in();

    // Turn the expression into a stmt.
    if (!Value.isInvalid()) {
      if (ForEach)
        FirstPart = Actions.ActOnForEachLValueExpr(Value.get());
      else {
        // We already know this is not an init-statement within a for loop, so
        // if we are parsing a C++11 range-based for loop, we should treat this
        // expression statement as being a discarded value expression because
        // we will err below. This way we do not warn on an unused expression
        // that was an error in the first place, like with: for (expr : expr);
        bool IsRangeBasedFor =
            getLangOpts().CPlusPlus11 && !ForEach && Tok.is(tok::colon);
        FirstPart = Actions.ActOnExprStmt(Value, !IsRangeBasedFor);
      }
    }

    if (Tok.is(tok::semi)) {
      ConsumeToken();
    } else if (ForEach) {
      ConsumeToken(); // consume 'in'

      if (Tok.is(tok::code_completion)) {
        cutOffParsing();
        Actions.CodeCompleteObjCForCollection(getCurScope(), nullptr);
        return StmtError();
      }
      Collection = ParseExpression();
    } else if (getLangOpts().CPlusPlus11 && Tok.is(tok::colon) && FirstPart.get()) {
      // User tried to write the reasonable, but ill-formed, for-range-statement
      //   for (expr : expr) { ... }
      Diag(Tok, diag::err_for_range_expected_decl)
        << FirstPart.get()->getSourceRange();
      SkipUntil(tok::r_paren, StopBeforeMatch);
      SecondPart = Sema::ConditionError();
    } else {
      if (!Value.isInvalid()) {
        Diag(Tok, diag::err_expected_semi_for);
      } else {
        // Skip until semicolon or rparen, don't consume it.
        SkipUntil(tok::r_paren, StopAtSemi | StopBeforeMatch);
        if (Tok.is(tok::semi))
          ConsumeToken();
      }
    }
  }

  // Parse the second part of the for specifier.
  if (!ForEach && !ForRangeInfo.ParsedForRangeDecl() &&
      !SecondPart.isInvalid()) {
    // Parse the second part of the for specifier.
    if (Tok.is(tok::semi)) {  // for (...;;
      // no second part.
    } else if (Tok.is(tok::r_paren)) {
      // missing both semicolons.
    } else {
      if (getLangOpts().CPlusPlus) {
        // C++2a: We've parsed an init-statement; we might have a
        // for-range-declaration next.
        bool MightBeForRangeStmt = !ForRangeInfo.ParsedForRangeDecl();
        ColonProtectionRAIIObject ColonProtection(*this, MightBeForRangeStmt);
        SecondPart = ParseCXXCondition(
            nullptr, ForLoc, Sema::ConditionKind::Boolean,
            // FIXME: recovery if we don't see another semi!
            /*MissingOK=*/true, MightBeForRangeStmt ? &ForRangeInfo : nullptr,
            /*EnterForConditionScope*/ true);

        if (ForRangeInfo.ParsedForRangeDecl()) {
          Diag(FirstPart.get() ? FirstPart.get()->getBeginLoc()
                               : ForRangeInfo.ColonLoc,
               getLangOpts().CPlusPlus20
                   ? diag::warn_cxx17_compat_for_range_init_stmt
                   : diag::ext_for_range_init_stmt)
              << (FirstPart.get() ? FirstPart.get()->getSourceRange()
                                  : SourceRange());
          if (EmptyInitStmtSemiLoc.isValid()) {
            Diag(EmptyInitStmtSemiLoc, diag::warn_empty_init_statement)
                << /*for-loop*/ 2
                << FixItHint::CreateRemoval(EmptyInitStmtSemiLoc);
          }
        }
      } else {
        // We permit 'continue' and 'break' in the condition of a for loop.
        getCurScope()->AddFlags(Scope::BreakScope | Scope::ContinueScope);

        ExprResult SecondExpr = ParseExpression();
        if (SecondExpr.isInvalid())
          SecondPart = Sema::ConditionError();
        else
          SecondPart = Actions.ActOnCondition(
              getCurScope(), ForLoc, SecondExpr.get(),
              Sema::ConditionKind::Boolean, /*MissingOK=*/true);
      }
    }
  }

  // Enter a break / continue scope, if we didn't already enter one while
  // parsing the second part.
  if (!getCurScope()->isContinueScope())
    getCurScope()->AddFlags(Scope::BreakScope | Scope::ContinueScope);

  // Parse the third part of the for statement.
  if (!ForEach && !ForRangeInfo.ParsedForRangeDecl()) {
    if (Tok.isNot(tok::semi)) {
      if (!SecondPart.isInvalid())
        Diag(Tok, diag::err_expected_semi_for);
      else
        // Skip until semicolon or rparen, don't consume it.
        SkipUntil(tok::r_paren, StopAtSemi | StopBeforeMatch);
    }

    if (Tok.is(tok::semi)) {
      ConsumeToken();
    }

    if (Tok.isNot(tok::r_paren)) {   // for (...;...;)
      ExprResult Third = ParseExpression();
      // FIXME: The C++11 standard doesn't actually say that this is a
      // discarded-value expression, but it clearly should be.
      ThirdPart = Actions.MakeFullDiscardedValueExpr(Third.get());
    }
  }
  // Match the ')'.
  T.consumeClose();

  // C++ Coroutines [stmt.iter]:
  //   'co_await' can only be used for a range-based for statement.
  if (CoawaitLoc.isValid() && !ForRangeInfo.ParsedForRangeDecl()) {
    Diag(CoawaitLoc, diag::err_for_co_await_not_range_for);
    CoawaitLoc = SourceLocation();
  }

  if (CoawaitLoc.isValid() && getLangOpts().CPlusPlus20)
    Diag(CoawaitLoc, diag::warn_deprecated_for_co_await);

  // We need to perform most of the semantic analysis for a C++0x for-range
  // statememt before parsing the body, in order to be able to deduce the type
  // of an auto-typed loop variable.
  StmtResult ForRangeStmt;
  StmtResult ForEachStmt;

  if (ForRangeInfo.ParsedForRangeDecl()) {
    ExprResult CorrectedRange =
        Actions.CorrectDelayedTyposInExpr(ForRangeInfo.RangeExpr.get());
    ForRangeStmt = Actions.ActOnCXXForRangeStmt(
        getCurScope(), ForLoc, CoawaitLoc, FirstPart.get(),
        ForRangeInfo.LoopVar.get(), ForRangeInfo.ColonLoc, CorrectedRange.get(),
        T.getCloseLocation(), Sema::BFRK_Build);

  // Similarly, we need to do the semantic analysis for a for-range
  // statement immediately in order to close over temporaries correctly.
  } else if (ForEach) {
    ForEachStmt = Actions.ActOnObjCForCollectionStmt(ForLoc,
                                                     FirstPart.get(),
                                                     Collection.get(),
                                                     T.getCloseLocation());
  } else {
    // In OpenMP loop region loop control variable must be captured and be
    // private. Perform analysis of first part (if any).
    if (getLangOpts().OpenMP && FirstPart.isUsable()) {
      Actions.ActOnOpenMPLoopInitialization(ForLoc, FirstPart.get());
    }
  }

  // C99 6.8.5p5 - In C99, the body of the for statement is a scope, even if
  // there is no compound stmt.  C90 does not have this clause.  We only do this
  // if the body isn't a compound statement to avoid push/pop in common cases.
  //
  // C++ 6.5p2:
  // The substatement in an iteration-statement implicitly defines a local scope
  // which is entered and exited each time through the loop.
  //
  // See comments in ParseIfStatement for why we create a scope for
  // for-init-statement/condition and a new scope for substatement in C++.
  //
  ParseScope InnerScope(this, Scope::DeclScope, C99orCXXorObjC,
                        Tok.is(tok::l_brace));

  // The body of the for loop has the same local mangling number as the
  // for-init-statement.
  // It will only be incremented if the body contains other things that would
  // normally increment the mangling number (like a compound statement).
  if (C99orCXXorObjC)
    getCurScope()->decrementMSManglingNumber();

  MisleadingIndentationChecker MIChecker(*this, MSK_for, ForLoc);

  // Read the body statement.
  StmtResult Body(ParseStatement(TrailingElseLoc));

  if (Body.isUsable())
    MIChecker.Check();

  // Pop the body scope if needed.
  InnerScope.Exit();

  // Leave the for-scope.
  ForScope.Exit();

  if (Body.isInvalid())
    return StmtError();

  if (ForEach)
   return Actions.FinishObjCForCollectionStmt(ForEachStmt.get(),
                                              Body.get());

  if (ForRangeInfo.ParsedForRangeDecl())
    return Actions.FinishCXXForRangeStmt(ForRangeStmt.get(), Body.get());

  return Actions.ActOnForStmt(ForLoc, T.getOpenLocation(), FirstPart.get(),
                              SecondPart, ThirdPart, T.getCloseLocation(),
                              Body.get());
}

/// ParseGotoStatement
///       jump-statement:
///         'goto' identifier ';'
/// [GNU]   'goto' '*' expression ';'
///
/// Note: this lets the caller parse the end ';'.
///
StmtResult Parser::ParseGotoStatement() {
  assert(Tok.is(tok::kw_goto) && "Not a goto stmt!");
  SourceLocation GotoLoc = ConsumeToken();  // eat the 'goto'.

  StmtResult Res;
  if (Tok.is(tok::identifier)) {
    LabelDecl *LD = Actions.LookupOrCreateLabel(Tok.getIdentifierInfo(),
                                                Tok.getLocation());
    Res = Actions.ActOnGotoStmt(GotoLoc, Tok.getLocation(), LD);
    ConsumeToken();
  } else if (Tok.is(tok::star)) {
    // GNU indirect goto extension.
    Diag(Tok, diag::ext_gnu_indirect_goto);
    SourceLocation StarLoc = ConsumeToken();
    ExprResult R(ParseExpression());
    if (R.isInvalid()) {  // Skip to the semicolon, but don't consume it.
      SkipUntil(tok::semi, StopBeforeMatch);
      return StmtError();
    }
    Res = Actions.ActOnIndirectGotoStmt(GotoLoc, StarLoc, R.get());
  } else {
    Diag(Tok, diag::err_expected) << tok::identifier;
    return StmtError();
  }

  return Res;
}

/// ParseContinueStatement
///       jump-statement:
///         'continue' ';'
///
/// Note: this lets the caller parse the end ';'.
///
StmtResult Parser::ParseContinueStatement() {
  SourceLocation ContinueLoc = ConsumeToken();  // eat the 'continue'.
  return Actions.ActOnContinueStmt(ContinueLoc, getCurScope());
}

/// ParseBreakStatement
///       jump-statement:
///         'break' ';'
///
/// Note: this lets the caller parse the end ';'.
///
StmtResult Parser::ParseBreakStatement() {
  SourceLocation BreakLoc = ConsumeToken();  // eat the 'break'.
  return Actions.ActOnBreakStmt(BreakLoc, getCurScope());
}

/// ParseReturnStatement
///       jump-statement:
///         'return' expression[opt] ';'
///         'return' braced-init-list ';'
///         'co_return' expression[opt] ';'
///         'co_return' braced-init-list ';'
StmtResult Parser::ParseReturnStatement() {
  assert((Tok.is(tok::kw_return) || Tok.is(tok::kw_co_return)) &&
         "Not a return stmt!");
  bool IsCoreturn = Tok.is(tok::kw_co_return);
  SourceLocation ReturnLoc = ConsumeToken();  // eat the 'return'.

  ExprResult R;
  if (Tok.isNot(tok::semi)) {
    if (!IsCoreturn)
      PreferredType.enterReturn(Actions, Tok.getLocation());
    // FIXME: Code completion for co_return.
    if (Tok.is(tok::code_completion) && !IsCoreturn) {
      cutOffParsing();
      Actions.CodeCompleteExpression(getCurScope(),
                                     PreferredType.get(Tok.getLocation()));
      return StmtError();
    }

    if (Tok.is(tok::l_brace) && getLangOpts().CPlusPlus) {
      R = ParseInitializer();
      if (R.isUsable())
        Diag(R.get()->getBeginLoc(),
             getLangOpts().CPlusPlus11
                 ? diag::warn_cxx98_compat_generalized_initializer_lists
                 : diag::ext_generalized_initializer_lists)
            << R.get()->getSourceRange();
    } else
      R = ParseExpression();
    if (R.isInvalid()) {
      SkipUntil(tok::r_brace, StopAtSemi | StopBeforeMatch);
      return StmtError();
    }
  }
  if (IsCoreturn)
    return Actions.ActOnCoreturnStmt(getCurScope(), ReturnLoc, R.get());
  return Actions.ActOnReturnStmt(ReturnLoc, R.get(), getCurScope());
}

StmtResult Parser::ParsePragmaLoopHint(StmtVector &Stmts,
                                       ParsedStmtContext StmtCtx,
                                       SourceLocation *TrailingElseLoc,
                                       ParsedAttributes &Attrs) {
  // Create temporary attribute list.
  ParsedAttributes TempAttrs(AttrFactory);

  SourceLocation StartLoc = Tok.getLocation();

  // Get loop hints and consume annotated token.
  while (Tok.is(tok::annot_pragma_loop_hint)) {
    LoopHint Hint;
    if (!HandlePragmaLoopHint(Hint))
      continue;

    ArgsUnion ArgHints[] = {Hint.PragmaNameLoc, Hint.OptionLoc, Hint.StateLoc,
                            ArgsUnion(Hint.ValueExpr)};
    TempAttrs.addNew(Hint.PragmaNameLoc->Ident, Hint.Range, nullptr,
                     Hint.PragmaNameLoc->Loc, ArgHints, 4,
                     ParsedAttr::AS_Pragma);
  }

  // Get the next statement.
  MaybeParseCXX11Attributes(Attrs);

  ParsedAttributes EmptyDeclSpecAttrs(AttrFactory);
  StmtResult S = ParseStatementOrDeclarationAfterAttributes(
      Stmts, StmtCtx, TrailingElseLoc, Attrs, EmptyDeclSpecAttrs);

  Attrs.takeAllFrom(TempAttrs);

  // Start of attribute range may already be set for some invalid input.
  // See PR46336.
  if (Attrs.Range.getBegin().isInvalid())
    Attrs.Range.setBegin(StartLoc);

  return S;
}

Decl *Parser::ParseFunctionStatementBody(Decl *Decl, ParseScope &BodyScope) {
  assert(Tok.is(tok::l_brace));
  SourceLocation LBraceLoc = Tok.getLocation();

  PrettyDeclStackTraceEntry CrashInfo(Actions.Context, Decl, LBraceLoc,
                                      "parsing function body");

  // Save and reset current vtordisp stack if we have entered a C++ method body.
  bool IsCXXMethod =
      getLangOpts().CPlusPlus && Decl && isa<CXXMethodDecl>(Decl);
  Sema::PragmaStackSentinelRAII
    PragmaStackSentinel(Actions, "InternalPragmaState", IsCXXMethod);

  // Do not enter a scope for the brace, as the arguments are in the same scope
  // (the function body) as the body itself.  Instead, just read the statement
  // list and put it into a CompoundStmt for safe keeping.
  StmtResult FnBody(ParseCompoundStatementBody());

  // If the function body could not be parsed, make a bogus compoundstmt.
  if (FnBody.isInvalid()) {
    Sema::CompoundScopeRAII CompoundScope(Actions);
    FnBody = Actions.ActOnCompoundStmt(LBraceLoc, LBraceLoc, None, false);
  }

  BodyScope.Exit();
  return Actions.ActOnFinishFunctionBody(Decl, FnBody.get());
}

/// ParseFunctionTryBlock - Parse a C++ function-try-block.
///
///       function-try-block:
///         'try' ctor-initializer[opt] compound-statement handler-seq
///
Decl *Parser::ParseFunctionTryBlock(Decl *Decl, ParseScope &BodyScope) {
  assert(Tok.is(tok::kw_try) && "Expected 'try'");
  SourceLocation TryLoc = ConsumeToken();

  PrettyDeclStackTraceEntry CrashInfo(Actions.Context, Decl, TryLoc,
                                      "parsing function try block");

  // Constructor initializer list?
  if (Tok.is(tok::colon))
    ParseConstructorInitializer(Decl);
  else
    Actions.ActOnDefaultCtorInitializers(Decl);

  // Save and reset current vtordisp stack if we have entered a C++ method body.
  bool IsCXXMethod =
      getLangOpts().CPlusPlus && Decl && isa<CXXMethodDecl>(Decl);
  Sema::PragmaStackSentinelRAII
    PragmaStackSentinel(Actions, "InternalPragmaState", IsCXXMethod);

  SourceLocation LBraceLoc = Tok.getLocation();
  StmtResult FnBody(ParseCXXTryBlockCommon(TryLoc, /*FnTry*/true));
  // If we failed to parse the try-catch, we just give the function an empty
  // compound statement as the body.
  if (FnBody.isInvalid()) {
    Sema::CompoundScopeRAII CompoundScope(Actions);
    FnBody = Actions.ActOnCompoundStmt(LBraceLoc, LBraceLoc, None, false);
  }

  BodyScope.Exit();
  return Actions.ActOnFinishFunctionBody(Decl, FnBody.get());
}

bool Parser::trySkippingFunctionBody() {
  assert(SkipFunctionBodies &&
         "Should only be called when SkipFunctionBodies is enabled");
  if (!PP.isCodeCompletionEnabled()) {
    SkipFunctionBody();
    return true;
  }

  // We're in code-completion mode. Skip parsing for all function bodies unless
  // the body contains the code-completion point.
  TentativeParsingAction PA(*this);
  bool IsTryCatch = Tok.is(tok::kw_try);
  CachedTokens Toks;
  bool ErrorInPrologue = ConsumeAndStoreFunctionPrologue(Toks);
  if (llvm::any_of(Toks, [](const Token &Tok) {
        return Tok.is(tok::code_completion);
      })) {
    PA.Revert();
    return false;
  }
  if (ErrorInPrologue) {
    PA.Commit();
    SkipMalformedDecl();
    return true;
  }
  if (!SkipUntil(tok::r_brace, StopAtCodeCompletion)) {
    PA.Revert();
    return false;
  }
  while (IsTryCatch && Tok.is(tok::kw_catch)) {
    if (!SkipUntil(tok::l_brace, StopAtCodeCompletion) ||
        !SkipUntil(tok::r_brace, StopAtCodeCompletion)) {
      PA.Revert();
      return false;
    }
  }
  PA.Commit();
  return true;
}

/// ParseCXXTryBlock - Parse a C++ try-block.
///
///       try-block:
///         'try' compound-statement handler-seq
///
StmtResult Parser::ParseCXXTryBlock() {
  assert(Tok.is(tok::kw_try) && "Expected 'try'");

  SourceLocation TryLoc = ConsumeToken();
  return ParseCXXTryBlockCommon(TryLoc);
}

/// ParseCXXTryBlockCommon - Parse the common part of try-block and
/// function-try-block.
///
///       try-block:
///         'try' compound-statement handler-seq
///
///       function-try-block:
///         'try' ctor-initializer[opt] compound-statement handler-seq
///
///       handler-seq:
///         handler handler-seq[opt]
///
///       [Borland] try-block:
///         'try' compound-statement seh-except-block
///         'try' compound-statement seh-finally-block
///
StmtResult Parser::ParseCXXTryBlockCommon(SourceLocation TryLoc, bool FnTry) {
  if (Tok.isNot(tok::l_brace))
    return StmtError(Diag(Tok, diag::err_expected) << tok::l_brace);

  StmtResult TryBlock(ParseCompoundStatement(
      /*isStmtExpr=*/false, Scope::DeclScope | Scope::TryScope |
                                Scope::CompoundStmtScope |
                                (FnTry ? Scope::FnTryCatchScope : 0)));
  if (TryBlock.isInvalid())
    return TryBlock;

  // Borland allows SEH-handlers with 'try'

  if ((Tok.is(tok::identifier) &&
       Tok.getIdentifierInfo() == getSEHExceptKeyword()) ||
      Tok.is(tok::kw___finally)) {
    // TODO: Factor into common return ParseSEHHandlerCommon(...)
    StmtResult Handler;
    if(Tok.getIdentifierInfo() == getSEHExceptKeyword()) {
      SourceLocation Loc = ConsumeToken();
      Handler = ParseSEHExceptBlock(Loc);
    }
    else {
      SourceLocation Loc = ConsumeToken();
      Handler = ParseSEHFinallyBlock(Loc);
    }
    if(Handler.isInvalid())
      return Handler;

    return Actions.ActOnSEHTryBlock(true /* IsCXXTry */,
                                    TryLoc,
                                    TryBlock.get(),
                                    Handler.get());
  }
  else {
    StmtVector Handlers;

    // C++11 attributes can't appear here, despite this context seeming
    // statement-like.
    DiagnoseAndSkipCXX11Attributes();

    if (Tok.isNot(tok::kw_catch))
      return StmtError(Diag(Tok, diag::err_expected_catch));
    while (Tok.is(tok::kw_catch)) {
      StmtResult Handler(ParseCXXCatchBlock(FnTry));
      if (!Handler.isInvalid())
        Handlers.push_back(Handler.get());
    }
    // Don't bother creating the full statement if we don't have any usable
    // handlers.
    if (Handlers.empty())
      return StmtError();

    return Actions.ActOnCXXTryBlock(TryLoc, TryBlock.get(), Handlers);
  }
}

/// ParseCXXCatchBlock - Parse a C++ catch block, called handler in the standard
///
///   handler:
///     'catch' '(' exception-declaration ')' compound-statement
///
///   exception-declaration:
///     attribute-specifier-seq[opt] type-specifier-seq declarator
///     attribute-specifier-seq[opt] type-specifier-seq abstract-declarator[opt]
///     '...'
///
StmtResult Parser::ParseCXXCatchBlock(bool FnCatch) {
  assert(Tok.is(tok::kw_catch) && "Expected 'catch'");

  SourceLocation CatchLoc = ConsumeToken();

  BalancedDelimiterTracker T(*this, tok::l_paren);
  if (T.expectAndConsume())
    return StmtError();

  // C++ 3.3.2p3:
  // The name in a catch exception-declaration is local to the handler and
  // shall not be redeclared in the outermost block of the handler.
  ParseScope CatchScope(this, Scope::DeclScope | Scope::ControlScope |
                                  Scope::CatchScope |
                                  (FnCatch ? Scope::FnTryCatchScope : 0));

  // exception-declaration is equivalent to '...' or a parameter-declaration
  // without default arguments.
  Decl *ExceptionDecl = nullptr;
  if (Tok.isNot(tok::ellipsis)) {
    ParsedAttributes Attributes(AttrFactory);
    MaybeParseCXX11Attributes(Attributes);

    DeclSpec DS(AttrFactory);

    if (ParseCXXTypeSpecifierSeq(DS))
      return StmtError();

    Declarator ExDecl(DS, Attributes, DeclaratorContext::CXXCatch);
    ParseDeclarator(ExDecl);
    ExceptionDecl = Actions.ActOnExceptionDeclarator(getCurScope(), ExDecl);
  } else
    ConsumeToken();

  T.consumeClose();
  if (T.getCloseLocation().isInvalid())
    return StmtError();

  if (Tok.isNot(tok::l_brace))
    return StmtError(Diag(Tok, diag::err_expected) << tok::l_brace);

  // FIXME: Possible draft standard bug: attribute-specifier should be allowed?
  StmtResult Block(ParseCompoundStatement());
  if (Block.isInvalid())
    return Block;

  return Actions.ActOnCXXCatchBlock(CatchLoc, ExceptionDecl, Block.get());
}

void Parser::ParseMicrosoftIfExistsStatement(StmtVector &Stmts) {
  IfExistsCondition Result;
  if (ParseMicrosoftIfExistsCondition(Result))
    return;

  // Handle dependent statements by parsing the braces as a compound statement.
  // This is not the same behavior as Visual C++, which don't treat this as a
  // compound statement, but for Clang's type checking we can't have anything
  // inside these braces escaping to the surrounding code.
  if (Result.Behavior == IEB_Dependent) {
    if (!Tok.is(tok::l_brace)) {
      Diag(Tok, diag::err_expected) << tok::l_brace;
      return;
    }

    StmtResult Compound = ParseCompoundStatement();
    if (Compound.isInvalid())
      return;

    StmtResult DepResult = Actions.ActOnMSDependentExistsStmt(Result.KeywordLoc,
                                                              Result.IsIfExists,
                                                              Result.SS,
                                                              Result.Name,
                                                              Compound.get());
    if (DepResult.isUsable())
      Stmts.push_back(DepResult.get());
    return;
  }

  BalancedDelimiterTracker Braces(*this, tok::l_brace);
  if (Braces.consumeOpen()) {
    Diag(Tok, diag::err_expected) << tok::l_brace;
    return;
  }

  switch (Result.Behavior) {
  case IEB_Parse:
    // Parse the statements below.
    break;

  case IEB_Dependent:
    llvm_unreachable("Dependent case handled above");

  case IEB_Skip:
    Braces.skipToEnd();
    return;
  }

  // Condition is true, parse the statements.
  while (Tok.isNot(tok::r_brace)) {
    StmtResult R =
        ParseStatementOrDeclaration(Stmts, ParsedStmtContext::Compound);
    if (R.isUsable())
      Stmts.push_back(R.get());
  }
  Braces.consumeClose();
}<|MERGE_RESOLUTION|>--- conflicted
+++ resolved
@@ -318,14 +318,6 @@
     break;
 
   case tok::kw_asm: {
-<<<<<<< HEAD
-=======
-    for (const ParsedAttr &AL : CXX11Attrs)
-      Diag(AL.getRange().getBegin(), diag::warn_attribute_ignored) << AL;
-    // Prevent these from being interpreted as statement attributes later on.
-    CXX11Attrs.clear();
-    ProhibitAttributes(GNUAttrs);
->>>>>>> df6291a6
     bool msAsm = false;
     Res = ParseAsmStatement(msAsm);
     if (msAsm) return Res;
