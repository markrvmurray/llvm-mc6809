--- conflicted
+++ resolved
@@ -8,11 +8,7 @@
 ; CHECK: Loop: Loop at depth 2 containing: %for.body3.us<header><latch><exiting>
 ; CHECK-NEXT:     Loop Versioning found to be beneficial
 ;
-<<<<<<< HEAD
-; CHECK: for.cond1.for.inc17_crit_edge.us.loopexit8:       ; preds = %for.body3.us
-=======
 ; CHECK: for.cond1.for.inc17_crit_edge.us.loopexit9:       ; preds = %for.body3.us
->>>>>>> 64eaffb6
 ; CHECK-NEXT: %add14.us.lcssa = phi float [ %add14.us, %for.body3.us ]
 ; CHECK-NEXT: store float %add14.us.lcssa, float* %arrayidx.us, align 4, !alias.scope !0, !noalias !0
 ; CHECK-NEXT: br label %for.cond1.for.inc17_crit_edge.us
