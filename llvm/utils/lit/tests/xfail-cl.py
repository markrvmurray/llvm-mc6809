--- conflicted
+++ resolved
@@ -1,16 +1,3 @@
-<<<<<<< HEAD
-# Check that regex-XFAILing works and can be configured via env var.
-#
-# Modified by Daniel Thornburgh (mysterymath@gmail.com).
-#
-# RUN: %{lit} --xfail 'false.txt;false2.txt' %{inputs}/xfail-cl | FileCheck --check-prefix=CHECK-FILTER %s
-# RUN: env LIT_XFAIL='false.txt;false2.txt' %{lit} %{inputs}/xfail-cl | FileCheck --check-prefix=CHECK-FILTER %s
-# END.
-# CHECK-FILTER: Testing: 3 tests
-# CHECK-FILTER-DAG: XFAIL: top-level-suite :: false.txt
-# CHECK-FILTER-DAG: XFAIL: top-level-suite :: false2.txt
-# CHECK-FILTER-DAG: PASS: top-level-suite :: true.txt
-=======
 # Check that XFAILing works via command line or env var.
 
 # RUN: %{lit} --xfail 'false.txt;false2.txt;top-level-suite :: b :: test.txt' \
@@ -49,5 +36,4 @@
 # CHECK-FILTER-DAG: {{^}}XFAIL: top-level-suite :: b :: test-xfail.txt
 
 # CHECK-OVERRIDE: Testing: 1 tests, {{[0-9]*}} workers
-# CHECK-OVERRIDE: {{^}}PASS: top-level-suite :: true-xfail.txt
->>>>>>> 64eaffb6
+# CHECK-OVERRIDE: {{^}}PASS: top-level-suite :: true-xfail.txt